"""

    Game and User classes for netskrafl.is

    Copyright (C) 2020 Miðeind ehf.
    Author: Vilhjálmur Þorsteinsson

    The GNU General Public License, version 3, applies to this software.
    For further information, see https://github.com/mideind/Netskrafl

    This module implements the User and Game classes for the
    Netskrafl application. These classes form an intermediary
    layer between the web server frontend in netskrafl.py and the
    actual game logic in skraflplayer.py, skraflmechanics.py et al.

    Note: SCRABBLE is a registered trademark. This software or its author
    are in no way affiliated with or endorsed by the owners or licensees
    of the SCRABBLE trademark.

"""

# pylint: disable=too-many-lines

from __future__ import annotations

from typing import (
    Dict,
    Any,
    Optional,
    List,
    Union,
    Set,
    Tuple,
    NamedTuple,
    Iterator,
    Iterable,
    cast,
)

import collections
import threading
import logging

from random import randint
from datetime import datetime, timedelta
from itertools import groupby
<<<<<<< HEAD
=======
from functools import cached_property
>>>>>>> 27fbaa30

from cache import memcache

from languages import Alphabet, OldTileSet, NewTileSet, vocabulary_for_locale
from dawgdictionary import Wordbase
from skraflmechanics import (
    State,
    Board,
    Rack,
    Error,
    MoveBase,
    Move,
    PassMove,
    ExchangeMove,
    ChallengeMove,
    ResponseMove,
    ResignMove,
    SummaryTuple,
    MoveSummaryTuple,
    DetailTuple,
)
from skraflplayer import AutoPlayer
from skrafldb import (
    PrefItem,
    PrefsDict,
    Unique,
    UserModel,
    GameModel,
    MoveModel,
    FavoriteModel,
    ChallengeModel,
    StatsModel,
    ChatModel,
)

# Type definitions
StatsDict = Dict[str, Union[str, int, float, Tuple[int, int]]]
# Tuple for storing move data within a Game (must be at outermost scope for pickling to work)
MoveTuple = NamedTuple(
    "MoveTuple",
<<<<<<< HEAD
    [("player", int), ("move", MoveBase), ("rack", str), ("ts", datetime),],
)
=======
    [
        ("player", int),
        ("move", MoveBase),
        ("rack", str),
        ("ts", datetime),
    ],
)
TwoLetterGroupList = List[Tuple[str, List[str]]]
TwoLetterGroupTuple = Tuple[TwoLetterGroupList, TwoLetterGroupList]
>>>>>>> 27fbaa30


class User:

    """ Information about a human user including nickname and preferences """

    # Use a lock to avoid potential race conditions between the memcache and the database
    _lock = threading.Lock()

    # User object expiration in memcache/Redis, measured in seconds
    _CACHE_EXPIRY = 15 * 60  # 15 minutes

    # Current namespace (schema) for memcached User objects
    # Upgraded from 4 to 5 after adding locale attribute
    _NAMESPACE = "user:5"

    # Default Elo points if not explicitly assigned
    DEFAULT_ELO = 1200

    def __init__(
        self,
        uid: Optional[str] = None,
        account: Optional[str] = None,
        locale: Optional[str] = None,
    ):
        """ Initialize a fresh User instance """
        self._user_id = uid
        self._account = account
        self._email: Optional[str] = None
        self._nickname = ""
        self._inactive = False
        self._locale = locale or "is_IS"
        self._preferences: PrefsDict = {}
        self._ready = False
        self._ready_timed = False
        self._elo = 0
        self._human_elo = 0
        self._highest_score = 0
        self._highest_score_game: Optional[str] = None
        self._best_word: Optional[str] = None
        self._best_word_score = 0
        self._best_word_game: Optional[str] = None
        # Set of favorite users, only loaded upon demand
        self._favorites: Optional[Set[str]] = None

        # NOTE: When new properties are added, the memcache namespace version id
        # (User._NAMESPACE, above) should be incremented!

    def _init(self, um: UserModel) -> None:
        """ Obtain the properties from the database entity """
        self._account = um.account
        self._email = um.email
        self._nickname = um.nickname
        self._inactive = um.inactive
        self._locale = um.locale or "is_IS"
        self._preferences = um.prefs
        self._ready = um.ready
        self._ready_timed = um.ready_timed
        self._elo = um.elo
        self._human_elo = um.human_elo
        self._highest_score = um.highest_score
        self._highest_score_game = um.highest_score_game
        self._best_word = um.best_word
        self._best_word_score = um.best_word_score
        self._best_word_game = um.best_word_game

    def update(self) -> None:
        """ Update the user's record in the database and in the memcache """
        with User._lock:
            # Use a lock to avoid the scenaro where a user is fetched by another
            # request in the interval between a database update and a memcache update
            assert self._user_id is not None
            um = UserModel.fetch(self._user_id)
            assert um is not None
            um.account = self._account
            um.email = self._email
            um.nickname = self._nickname
            um.nick_lc = self._nickname.lower()
            um.name_lc = self.full_name().lower()
            um.inactive = self._inactive
            um.locale = self._locale or "is_IS"
            um.prefs = self._preferences
            um.ready = self._ready
            um.ready_timed = self._ready_timed
            um.elo = self._elo
            um.human_elo = self._human_elo
            um.highest_score = self._highest_score
            um.highest_score_game = self._highest_score_game
            um.best_word = self._best_word
            um.best_word_score = self._best_word_score
            um.best_word_game = self._best_word_game
            um.put()

            # Note: the namespace version should be incremented each time
            # that the class properties change
            memcache.set(
                self._user_id, self, time=User._CACHE_EXPIRY, namespace=User._NAMESPACE
            )

    def id(self) -> Optional[str]:
        """ Returns the id (database key) of the user """
        return self._user_id

    def nickname(self) -> str:
        """Returns the human-readable nickname of a user,
        or userid if a nick is not available"""
        return self._nickname or self._user_id or ""

    def set_nickname(self, nickname: str) -> None:
        """ Sets the human-readable nickname of a user """
        self._nickname = nickname

    @staticmethod
    def is_valid_nick(nick: str) -> bool:
        """ Check whether a nickname is valid and displayable """
        if not nick:
            return False
        return nick[0:8] != "https://" and nick[0:7] != "http://"

    def human_elo(self) -> int:
        """ Return the human-only Elo points of the user """
        return self._human_elo or User.DEFAULT_ELO

    def is_inactive(self) -> bool:
        """ Return True if the user is marked as inactive """
        return self._inactive

    def is_displayable(self) -> bool:
        """ Returns True if this user should appear in user lists """
        if self._inactive:
            # Inactive users are hidden
            return False
        # Nicknames that haven't been properly set aren't displayed
        return User.is_valid_nick(self._nickname)

    @property
    def locale(self) -> str:
        """ Get the locale code for this user """
        return self._locale or "is_IS"

    def set_locale(self, locale: str) -> None:
        """ Set the locale code for this user """
        self._locale = locale

    def get_pref(
        self, pref: str, default: Optional[PrefItem] = None
    ) -> Optional[PrefItem]:
        """ Retrieve a preference, or None if not found """
        if self._preferences is None:
            return None
        return self._preferences.get(pref, default)

    def set_pref(self, pref: str, value: PrefItem) -> None:
        """ Set a preference to a value """
        if self._preferences is None:
            self._preferences = {}
        self._preferences[pref] = value

    @staticmethod
    def full_name_from_prefs(prefs):
        """ Returns the full name of a user from a dict of preferences """
        if prefs is None:
            return ""
        fn = prefs.get("full_name")
        return "" if fn is None else fn

    def full_name(self):
        """ Returns the full name of a user """
        fn = self.get_pref("full_name")
        return "" if fn is None else fn

    def set_full_name(self, full_name):
        """ Sets the full name of a user """
        self.set_pref("full_name", full_name)

    def email(self):
        """ Returns the e-mail address of a user """
        em = self.get_pref("email", self._email)
        return "" if em is None else em

    def set_email(self, email):
        """ Sets the e-mail address of a user """
        self.set_pref("email", email)

    def audio(self):
        """ Returns True if the user wants audible signals """
        em = self.get_pref("audio")
        # True by default
        return True if em is None else em

    def set_audio(self, audio):
        """ Sets the audio preference of a user to True or False """
        assert isinstance(audio, bool)
        self.set_pref("audio", audio)

    def fanfare(self):
        """ Returns True if the user wants a fanfare sound when winning """
        em = self.get_pref("fanfare")
        # True by default
        return True if em is None else em

    def set_fanfare(self, fanfare):
        """ Sets the fanfare preference of a user to True or False """
        assert isinstance(fanfare, bool)
        self.set_pref("fanfare", fanfare)

    def beginner(self):
        """ Returns True if the user is a beginner so we show help panels, etc. """
        em = self.get_pref("beginner")
        # True by default
        return True if em is None else em

    def set_beginner(self, beginner):
        """ Sets the beginner state of a user to True or False """
        assert isinstance(beginner, bool)
        self.set_pref("beginner", beginner)

    @staticmethod
    def fairplay_from_prefs(prefs):
        """ Returns the fairplay preference of a user """
        if prefs is None:
            return False
        fp = prefs.get("fairplay")
        return False if fp is None else fp

    def fairplay(self):
        """ Returns True if the user has committed to a fair play statement """
        em = self.get_pref("fairplay")
        # False by default
        return False if em is None else em

    def set_fairplay(self, state):
        """ Sets the fairplay state of a user to True or False """
        assert isinstance(state, bool)
        self.set_pref("fairplay", state)

    @staticmethod
    def new_bag_from_prefs(prefs):
        """ Returns the new bag preference of a user """
        if prefs is None:
            return False
        newbag = prefs.get("newbag")
        # True by default
        return True if newbag is None else newbag

    def new_bag(self):
        """ Returns True if the user would like to play with the new bag """
        newbag = self.get_pref("newbag")
        # True by default
        return True if newbag is None else newbag

    def set_new_bag(self, state):
        """ Sets the new bag preference of a user to True or False """
        assert isinstance(state, bool)
        self.set_pref("newbag", state)

    @staticmethod
    def friend_from_prefs(prefs):
        """ Returns True if the user is a friend of Netskrafl """
        if prefs is None:
            return False
        friend = prefs.get("friend")
        return False if friend is None else friend

    def friend(self):
        """ Returns True if the user is a friend of Netskrafl """
        friend = self.get_pref("friend")
        # False by default
        return False if friend is None else friend

    def set_friend(self, state):
        """ Sets the friend status of a user to True or False """
        assert isinstance(state, bool)
        self.set_pref("friend", state)

    @staticmethod
    def has_paid_from_prefs(prefs):
        """ Returns True if the user is a paying friend of Netskrafl """
        if prefs is None:
            return False
        if not User.friend_from_prefs(prefs):
            # Must be a friend before being a paying friend
            return False
        has_paid = prefs.get("haspaid")
        return False if has_paid is None else has_paid

    def has_paid(self):
        """ Returns True if the user is a paying friend of Netskrafl """
        if not self.friend():
            # Must be a friend before being a paying friend
            return False
        has_paid = self.get_pref("haspaid")
        # False by default
        return False if has_paid is None else has_paid

    def set_has_paid(self, state):
        """ Sets the payment status of a user to True or False """
        assert isinstance(state, bool)
        self.set_pref("haspaid", state)

    def is_ready(self):
        """ Returns True if the user is ready to accept challenges """
        return self._ready

    def set_ready(self, ready):
        """ Sets the ready state of a user to True or False """
        assert isinstance(ready, bool)
        self._ready = ready

    def is_ready_timed(self):
        """ Returns True if the user is ready for timed games """
        return self._ready_timed

    def set_ready_timed(self, ready):
        """ Sets the whether a user is ready for timed games """
        assert isinstance(ready, bool)
        self._ready_timed = ready

    def _load_favorites(self) -> None:
        """ Loads favorites of this user from the database into a set in memory """
        if hasattr(self, "_favorites") and self._favorites:
            # Already have the favorites in memory
            return
        sid = self.id()
        assert sid is not None
        self._favorites = set(FavoriteModel.list_favorites(sid))

    def add_favorite(self, destuser_id: str) -> None:
        """ Add an A-favors-B relation between this user and the destuser """
        sid = self.id()
        assert sid is not None
        self._load_favorites()
        assert self._favorites is not None
        self._favorites.add(destuser_id)
        FavoriteModel.add_relation(sid, destuser_id)

    def del_favorite(self, destuser_id: str) -> None:
        """ Delete an A-favors-B relation between this user and the destuser """
        sid = self.id()
        assert sid is not None
        self._load_favorites()
        assert self._favorites is not None
        self._favorites.discard(destuser_id)
        FavoriteModel.del_relation(sid, destuser_id)

    def has_favorite(self, destuser_id: str) -> bool:
        """ Returns True if there is an A-favors-B relation between this user and the destuser """
        self._load_favorites()
        assert self._favorites is not None
        return destuser_id in self._favorites

    def has_challenge(self, destuser_id: str) -> bool:
        """ Returns True if this user has challenged destuser """
        # TBD: Cache this in the user object to save NDB reads
        return ChallengeModel.has_relation(self.id(), destuser_id)

    def find_challenge(self, srcuser_id: str) -> Tuple[bool, Optional[PrefsDict]]:
        """ Returns (found, prefs) """
        return ChallengeModel.find_relation(srcuser_id, self.id())

    def issue_challenge(self, destuser_id: str, prefs: Optional[PrefsDict]) -> None:
        """ Issue a challenge to the destuser """
        sid = self.id()
        assert sid is not None
        ChallengeModel.add_relation(sid, destuser_id, prefs)

    def retract_challenge(self, destuser_id: str) -> None:
        """ Retract a challenge previously issued to the destuser """
        sid = self.id()
        assert sid is not None
        ChallengeModel.del_relation(sid, destuser_id)

    def decline_challenge(self, srcuser_id: str) -> None:
        """ Decline a challenge previously issued by the srcuser """
        sid = self.id()
        assert sid is not None
        ChallengeModel.del_relation(srcuser_id, sid)

    def accept_challenge(self, srcuser_id: str) -> Tuple[bool, Optional[PrefsDict]]:
        """ Decline a challenge previously issued by the srcuser """
        # Delete the accepted challenge and return the associated preferences
        sid = self.id()
        assert sid is not None
        return ChallengeModel.del_relation(srcuser_id, sid)

    def adjust_highest_score(self, score: int, game_uuid: str) -> bool:
        """ If this is the highest score of the player, modify it """
        if self._highest_score and self._highest_score >= score:
            # Not a new record
            return False
        # New record
        self._highest_score = score
        self._highest_score_game = game_uuid
        return True

    def adjust_best_word(self, word: str, score: int, game_uuid: str) -> bool:
        """ If this is the highest scoring word of the player, modify it """
        if self._best_word_score and self._best_word_score >= score:
            # Not a new record
            return False
        # New record
        self._best_word = word
        self._best_word_score = score
        self._best_word_game = game_uuid
        return True

    @classmethod
    def load_if_exists(cls, uid: Optional[str]) -> Optional[User]:
        """ Load a user by id if she exists, otherwise return None """
        if not uid:
            return None
        with User._lock:
            u = memcache.get(uid, namespace=User._NAMESPACE)
            if u is not None:
                return u
            um = UserModel.fetch(uid)
            if um is None:
                return None
            u = cls(uid=uid)
            u._init(um)
            memcache.add(uid, u, time=User._CACHE_EXPIRY, namespace=User._NAMESPACE)
            return u

    @classmethod
    def load_multi(cls, uids: Iterable[str]) -> List[User]:
        """ Load multiple users from persistent storage, given their user id """
        user_list = []
        with User._lock:
            for um in UserModel.fetch_multi(uids):
                if um is not None:
                    u = cls(uid=um.key.id())
                    u._init(um)
                    user_list.append(u)
        return user_list

    @classmethod
    def login_by_account(
        cls, account: str, name: str, email: str, *, locale: Optional[str] = None
    ):
        """ Log in a user via the given Google Account and return her user id """
        # First, see if the user account already exists under the Google account id
        um = UserModel.fetch_account(account)
        if um is not None:
            # We've seen this Google Account before: return the user id
            # logging.info("Login: Known Google Account {0} email {1} name '{2}'"
            #     .format(account, email, name)
            # )
            if email and email != um.email:
                # Use the opportunity to update the email, if different
                # (This should probably not happen very often)
                # logging.info("Login: Account {0}, updating email from {1} to {2}"
                #     .format(account, um.email, email)
                # )
                um.email = email
            # Note the login timestamp
            um.last_login = datetime.utcnow()
            um.put()
            # Note that the user id might not be the Google account id!
            # Instead, it could be the old GAE user id.
            return um.key.id()
        # We haven't seen this Google Account before: try to match by email
        if email:
            um = UserModel.fetch_email(email)
            if um is not None:
                # We probably have an older (GAE) user for this email:
                # Associate the account with it from now on (but keep the old id)
                # logging.info("Login: Unknown account {0}, but email {1} matched existing account of '{2}'"
                #     .format(account, email, name)
                # )
                um.account = account
                # Note the last login
                um.last_login = datetime.utcnow()
                return um.put().id()
        # No match by account id or email: create a new user,
        # with the account id as user id.
        # New users are created with the new bag as default,
        # and we also capture the email and the full name.
        # logging.info("Login: Unknown account {0} and email {1}; creating new user for '{2}'"
        #     .format(account, email, name)
        # )
        nickname = email.split("@")[0] or name.split()[0]
        prefs: PrefsDict = {"newbag": True, "email": email, "full_name": name}
        return UserModel.create(
            user_id=account,
            account=account,
            email=email,
            nickname=nickname,
            preferences=prefs,
            locale=locale,
        )

    def to_serializable(self) -> Dict[str, Any]:
        """ Convert to JSON-serializable format """
        d = dict(**self.__dict__)
        del d["_favorites"]
        return d

    @classmethod
    def from_serializable(cls, j: Dict[str, Any]) -> User:
        """ Create a fresh instance from a JSON-serialized object """
        u = cls(uid=j["_user_id"])
        u.__dict__ = j
        u._favorites = None
        return u

    def statistics(self) -> Dict[str, Any]:
        """ Return a set of key statistics on the user """
        reply: Dict[str, Any] = dict()
        sm = StatsModel.newest_for_user(self.id())
        reply["result"] = Error.LEGAL
        reply["nickname"] = self.nickname()
        reply["fullname"] = self.full_name()
        reply["friend"] = self.friend()
        sm.populate_dict(reply)
        # Add statistics from the user entity
        reply["highest_score"] = self._highest_score
        reply["highest_score_game"] = self._highest_score_game
        reply["best_word"] = self._best_word
        reply["best_word_score"] = self._best_word_score
        reply["best_word_game"] = self._best_word_game
        return reply


class Game:

    """A wrapper class for a particular game that is in process
    or completed. Contains inter alia a State instance.
    """

    # The available autoplayers (robots)
    AUTOPLAYERS = [
        ("Fullsterkur", "Velur stigahæsta leik í hverri stöðu", 0),
        (
            "Miðlungur",
            "Velur af handahófi einn af 8 stigahæstu leikjum í hverri stöðu",
            8,
        ),
        (
            "Amlóði",
            "Forðast sjaldgæf orð og velur úr 20 leikjum sem koma til álita",
            15,
        ),
    ]

    # The default nickname to display if a player has an unreadable nick
    # (for instance a default Google nick with a https:// prefix)
    UNDEFINED_NAME = "[Ónefndur]"

    # The maximum overtime in a game, after which a player automatically loses
    MAX_OVERTIME = 10 * 60.0  # 10 minutes, in seconds

    # After this number of days the game becomes overdue and the
    # waiting player can force the tardy opponent to resign
    OVERDUE_DAYS = 14

    _lock = threading.Lock()

    def __init__(self, uuid: Optional[str] = None) -> None:
        # Unique id of the game
        self.uuid = uuid
        # The start time of the game
        self.timestamp: Optional[datetime] = None
        # The user ids of the players (None if autoplayer)
        # Player 0 is the one that begins the game
        self.player_ids: List[Optional[str]] = [None, None]
        # The current game state
        self.state: Optional[State] = None
        # The ability level of the autoplayer (0 = strongest)
        self.robot_level = 0
        # The last move made by the remote player
        self.last_move: Optional[MoveBase] = None
        # The timestamp of the last move made in the game
        self.ts_last_move: Optional[datetime] = None
        # History of moves in this game so far, as a list of MoveTuple namedtuples
        self.moves: List[MoveTuple] = []
        # Initial rack contents
        self.initial_racks: List[Optional[str]] = [None, None]
        # Preferences (such as time limit, alternative bag or board, etc.)
        self._preferences: Optional[PrefsDict] = None
        # Cache of game over state (becomes True when the game is definitely over)
        self._game_over = False
        # Flag for erroneous games, i.e. ones that are incorrectly stored
        # in the NDB datastore
        self._erroneous = False

    def _make_new(
        self,
        player0_id: Optional[str],
        player1_id: Optional[str],
        robot_level: int = 0,
        prefs: Optional[PrefsDict] = None,
    ):
        """ Initialize a new, fresh game """
        self._preferences = prefs
        # If either player0_id or player1_id is None, this is a human-vs-autoplayer game
        self.player_ids = [player0_id, player1_id]
        self.state = State(
            drawtiles=True,
            tileset=self.tileset,
            manual_wordcheck=self.manual_wordcheck(),
            locale=self.locale,
            board_type=self.board_type,
        )
        self.initial_racks[0] = self.state.rack(0)
        self.initial_racks[1] = self.state.rack(1)
        self.robot_level = robot_level
        self.timestamp = self.ts_last_move = datetime.utcnow()

    @classmethod
    def new(
        cls,
        player0_id: Optional[str],
        player1_id: Optional[str],
        robot_level: int = 0,
        prefs: Optional[PrefsDict] = None,
    ):
        """ Start and initialize a new game """
        game = cls(Unique.id())  # Assign a new unique id to the game
        if randint(0, 1) == 1:
            # Randomize which player starts the game
            player0_id, player1_id = player1_id, player0_id
        game._make_new(player0_id, player1_id, robot_level, prefs)
        # If AutoPlayer is first to move, generate the first move
        if game.player_id_to_move() is None:
            game.autoplayer_move()
        # Store the new game in persistent storage
        game.store()
        return game

    @classmethod
    def load(cls, uuid, use_cache=True):
        """ Load an already existing game from persistent storage """
        with Game._lock:
            # Ensure that the game load does not introduce race conditions
            return cls._load_locked(uuid, use_cache)

    def store(self):
        """ Store the game state in persistent storage """
        # Avoid race conditions by securing the lock before storing
        with Game._lock:
            self._store_locked()

    @classmethod
    def _load_locked(cls, uuid, use_cache=True):
        """ Load an existing game from cache or persistent storage under lock """

        gm = GameModel.fetch(uuid, use_cache)
        if gm is None:
            # A game with this uuid is not found in the database: give up
            return None

        # Initialize a new Game instance with a pre-existing uuid
        game = cls(uuid)

        # Set the timestamps
        game.timestamp = gm.timestamp
        game.ts_last_move = gm.ts_last_move
        if game.ts_last_move is None:
            # If no last move timestamp, default to the start of the game
            game.ts_last_move = game.timestamp

        # Initialize the preferences
        game._preferences = gm.prefs

        # A player_id of None means that the player is an autoplayer (robot)
        game.player_ids[0] = None if gm.player0 is None else gm.player0.id()
        game.player_ids[1] = None if gm.player1 is None else gm.player1.id()

        game.robot_level = gm.robot_level

        # Initialize a fresh, empty state with no tiles drawn into the racks
        game.state = State(
            drawtiles=False,
            manual_wordcheck=game.manual_wordcheck(),
            tileset=game.tileset,
            locale=game.locale,
            board_type=game.board_type,
        )

        # Load the initial racks
        game.initial_racks[0] = gm.irack0
        game.initial_racks[1] = gm.irack1

        game.state.set_rack(0, gm.irack0)
        game.state.set_rack(1, gm.irack1)

        # Process the moves
        player = 0

        for mm in gm.moves:

            # logging.info("Game move {0} tiles '{3}' score is {1}:{2}"
            # .format(mx, game.state._scores[0], game.state._scores[1], mm.tiles))

            m: Optional[MoveBase] = None

            if mm.coord:

                # Normal tile move
                # Decode the coordinate: A15 = horizontal, 15A = vertical
                if mm.coord[0] in Board.ROWIDS:
                    row = Board.ROWIDS.index(mm.coord[0])
                    col = int(mm.coord[1:]) - 1
                    horiz = True
                else:
                    row = Board.ROWIDS.index(mm.coord[-1])
                    col = int(mm.coord[0:-1]) - 1
                    horiz = False
                # The tiles string may contain wildcards followed by their meaning
                # Remove the ? marks to get the "plain" word formed
                if mm.tiles is not None:
                    m = Move(mm.tiles.replace("?", ""), row, col, horiz)
                    m.make_covers(game.state.board(), mm.tiles)

            elif mm.tiles is None:

                # Degenerate (error) case: this game is stored incorrectly
                # in the NDB datastore. Probably an artifact of the move to
                # Google Cloud NDB.
                pass

            elif mm.tiles[0:4] == "EXCH":

                # Exchange move
                m = ExchangeMove(mm.tiles[5:])

            elif mm.tiles == "PASS":

                # Pass move
                m = PassMove()

            elif mm.tiles == "RSGN":

                # Game resigned
                m = ResignMove(-mm.score)

            elif mm.tiles == "CHALL":

                # Last move challenged
                m = ChallengeMove()

            elif mm.tiles == "RESP":

                # Response to challenge
                m = ResponseMove()

            if m is None:
                # Something is wrong: mark the game as erroneous
                game._erroneous = True
            else:
                # Do a "shallow apply" of the move, which updates
                # the board and internal state variables but does
                # not modify the bag or the racks
                game.state.apply_move(m, shallow=True)
                # Append to the move history
                game.moves.append(MoveTuple(player, m, mm.rack, mm.timestamp))
                game.state.set_rack(player, mm.rack)

            player = 1 - player

        # Load the current racks
        game.state.set_rack(0, gm.rack0)
        game.state.set_rack(1, gm.rack1)

        # Find out what tiles are now in the bag
        game.state.recalc_bag()

        # Account for the final tiles in the rack and overtime, if any
        if game.is_over():
            game.finalize_score()
            if not gm.over and not game._erroneous:
                # The game was not marked as over when we loaded it from
                # the datastore, but it is over now. One of the players must
                # have lost on overtime. We need to update the persistent state.
                game._store_locked()

        return game

    def _store_locked(self):
        """ Store the game after having acquired the object lock """

        assert self.uuid is not None

        gm = GameModel(id=self.uuid)
        gm.timestamp = self.timestamp
        gm.ts_last_move = self.ts_last_move
        gm.set_player(0, self.player_ids[0])
        gm.set_player(1, self.player_ids[1])
        gm.irack0 = self.initial_racks[0]
        gm.irack1 = self.initial_racks[1]
        assert self.state is not None
        gm.rack0 = self.state.rack(0)
        gm.rack1 = self.state.rack(1)
        gm.over = self.is_over()
        sc = self.final_scores()  # Includes adjustments if game is over
        gm.score0 = sc[0]
        gm.score1 = sc[1]
        gm.to_move = len(self.moves) % 2
        gm.robot_level = self.robot_level
        gm.prefs = self._preferences
        tile_count = 0
        movelist = []
        for m in self.moves:
            mm = MoveModel()
            coord, tiles, score = m.move.summary(self.state)
            # Count the tiles actually laid down
            # Can be negative for a successful challenge
            tile_count += m.move.num_covers()
            mm.coord = coord
            mm.tiles = tiles
            mm.score = score
            mm.rack = m.rack
            mm.timestamp = m.ts
            movelist.append(mm)
        gm.moves = movelist
        gm.tile_count = tile_count
        # Update the database entity
        gm.put()

        # Storing a game that is now over: update the player statistics as well
        if self.is_over():
            # Accumulate best word statistics
            best_word: List[Optional[str]] = [None, None]
            best_word_score = [0, 0]
            player = 0
            for m in self.net_moves:  # Excludes successfully challenged moves
                coord, tiles, score = m.move.summary(self.state)
                if coord:
                    # Keep track of best words laid down by each player
                    if score > best_word_score[player]:
                        best_word_score[player] = score
                        best_word[player] = tiles
                player = 1 - player
            bw0, bw1 = best_word
            pid_0, pid_1 = self.player_ids
            u0 = User.load_if_exists(pid_0) if pid_0 else None
            u1 = User.load_if_exists(pid_1) if pid_1 else None
            if u0:
                mod_0 = u0.adjust_highest_score(sc[0], self.uuid)
                if bw0:
                    mod_0 |= u0.adjust_best_word(bw0, best_word_score[0], self.uuid)
                if mod_0:
                    # Modified: store the updated user entity
                    u0.update()
            if u1:
                mod_1 = u1.adjust_highest_score(sc[1], self.uuid)
                if bw1:
                    mod_1 |= u1.adjust_best_word(bw1, best_word_score[1], self.uuid)
                if mod_1:
                    # Modified: store the updated user entity
                    u1.update()

    def id(self) -> Optional[str]:
        """ Returns the unique id of this game """
        return self.uuid

    @staticmethod
    def autoplayer_name(level: int) -> str:
        """ Return the autoplayer name for a given level """
        i = len(Game.AUTOPLAYERS)
        while i > 0:
            i -= 1
            if level >= Game.AUTOPLAYERS[i][2]:
                return Game.AUTOPLAYERS[i][0]
        return Game.AUTOPLAYERS[0][0]  # Strongest player by default

    def player_nickname(self, index: int) -> str:
        """ Returns the nickname of a player """
        u = (
            None
            if self.player_ids[index] is None
            else User.load_if_exists(self.player_ids[index])
        )
        if u is None:
            # This is an autoplayer
            nick = Game.autoplayer_name(self.robot_level)
        else:
            # This is a human user
            nick = u.nickname()
            if nick[0:8] == "https://":
                # Raw name (path) from Google Accounts: use a more readable version
                nick = Game.UNDEFINED_NAME
        return nick

    def player_fullname(self, index: int) -> str:
        """ Returns the full name of a player """
        u = (
            None
            if self.player_ids[index] is None
            else User.load_if_exists(self.player_ids[index])
        )
        if u is None:
            # This is an autoplayer
            name = Game.autoplayer_name(self.robot_level)
        else:
            # This is a human user
            name = u.full_name().strip()
            if not name:
                name = u.nickname()
                if name[0:8] == "https://":
                    # Raw name (path) from Google Accounts: use a more readable version
                    name = Game.UNDEFINED_NAME
        return name

    def get_pref(self, pref: str) -> Union[None, str, int, bool]:
        """ Retrieve a preference, or None if not found """
        if self._preferences is None:
            return None
        return self._preferences.get(pref, None)

    def set_pref(self, pref: str, value: Union[str, int, bool]) -> None:
        """ Set a preference to a value """
        if self._preferences is None:
            self._preferences = {}
        self._preferences[pref] = value

    @staticmethod
    def fairplay_from_prefs(prefs: PrefsDict) -> bool:
        """ Returns the fairplay commitment specified by the given game preferences """
        return prefs is not None and cast(bool, prefs.get("fairplay", False))

    def get_fairplay(self) -> bool:
        """ True if this was originated as a fairplay game """
        return cast(bool, self.get_pref("fairplay")) or False

    def set_fairplay(self, state: bool) -> None:
        """ Set the fairplay commitment of this game """
        self.set_pref("fairplay", state)

    @staticmethod
    def new_bag_from_prefs(prefs: PrefsDict) -> bool:
        """ Returns true if the game preferences specify a new bag """
        return prefs is not None and cast(bool, prefs.get("newbag", False))

    def new_bag(self) -> bool:
        """ True if this game uses the new bag """
        return cast(bool, self.get_pref("newbag")) or False

    def set_new_bag(self, state: bool) -> None:
        """ Configures the game as using the new bag """
        self.set_pref("newbag", state)

    @staticmethod
    def manual_wordcheck_from_prefs(prefs: PrefsDict) -> bool:
        """ Returns true if the game preferences specify a manual wordcheck """
        return prefs is not None and cast(bool, prefs.get("manual", False))

    def manual_wordcheck(self) -> bool:
        """ True if this game uses manual wordcheck """
        if self.is_robot_game():
            # A robot game always uses automatic wordcheck
            return False
        return cast(bool, self.get_pref("manual")) or False

    def set_manual_wordcheck(self, state: bool) -> None:
        """ Configures the game as using manual wordcheck """
        self.set_pref("manual", state)

    @property
<<<<<<< HEAD
    def board_type(self):
        """ Return the type of the board used in this game """
        return self.get_pref("board_type") or "standard"

    @property
    def locale(self):
        """ Return the locale of this game """
        return self.get_pref("locale") or "is_IS"
=======
    def board_type(self) -> str:
        """ Return the type of the board used in this game """
        return cast(str, self.get_pref("board_type")) or "standard"

    @property
    def locale(self) -> str:
        """ Return the locale of this game """
        return cast(str, self.get_pref("locale")) or "is_IS"
>>>>>>> 27fbaa30

    @staticmethod
    def tileset_from_prefs(prefs: Optional[PrefsDict]):
        """ Returns the tileset specified by the given game preferences """
        if prefs is None:
            # Stay backwards compatible with old version
            return OldTileSet
        lc = cast(str, prefs.get("locale", "is_IS"))
        if lc == "is_IS":
            # For Icelandic, there are two bags: select one by preference setting
            new_bag = Game.new_bag_from_prefs(prefs)
            return NewTileSet if new_bag else OldTileSet
        # For other locales, use the Alphabet mapping found in languages.py
        return Alphabet.tileset_for_locale(lc)

    @property
    def tileset(self):
        """ Return the tile set used in this game """
        return Game.tileset_from_prefs(self._preferences)
<<<<<<< HEAD

    @property
    def two_letter_words(
        self,
    ) -> Tuple[List[Tuple[str, List[str]]], List[Tuple[str, List[str]]]]:
        """ Return the two-letter list that applies to this game,
            as a tuple of two lists, one grouped by first letter, and
            the other grouped by the second (last) letter """
        vocab = vocabulary_for_locale(self.locale)
        tw0, tw1 = Wordbase.two_letter_words(vocab)
        gr0, gr1 = groupby(tw0, lambda w: w[0]), groupby(tw1, lambda w: w[1])
        return (
            [(key, list(grp)) for key, grp in gr0],
            [(key, list(grp)) for key, grp in gr1],
        )

    @property
=======

    @cached_property
    def two_letter_words(self) -> TwoLetterGroupTuple:
        """Return the two-letter list that applies to this game,
        as a tuple of two lists, one grouped by first letter, and
        the other grouped by the second (last) letter"""
        vocab = vocabulary_for_locale(self.locale)
        tw0, tw1 = Wordbase.two_letter_words(vocab)
        gr0, gr1 = groupby(tw0, lambda w: w[0]), groupby(tw1, lambda w: w[1])
        return (
            [(key, list(grp)) for key, grp in gr0],
            [(key, list(grp)) for key, grp in gr1],
        )

    @property
>>>>>>> 27fbaa30
    def net_moves(self) -> List[MoveTuple]:
        """ Return a list of net moves, i.e. those that weren't successfully challenged """
        if not self.manual_wordcheck():
            # No challenges possible: just return the complete move list
            return self.moves
        assert self.state is not None
        net_m: List[MoveTuple] = []
        for m in self.moves:
            if isinstance(m.move, ResponseMove) and m.move.score(self.state) < 0:
                # Successful challenge: Erase the two previous moves
                # (the challenge and the illegal move)
                assert len(net_m) >= 2
                del net_m[-1]
                del net_m[-1]
            else:
                # Not a successful challenge response: add to the net move list
                net_m.append(m)
        return net_m

    @staticmethod
    def get_duration_from_prefs(prefs: Optional[PrefsDict]) -> int:
        """ Return the duration given a dict of game preferences """
        return 0 if prefs is None else cast(int, prefs.get("duration", 0))

    def get_duration(self) -> int:
        """ Return the duration for each player in the game, e.g. 25 if 2x25 minute game """
        return cast(int, self.get_pref("duration")) or 0

    def set_duration(self, duration: int) -> None:
        """ Set the duration for each player in the game, e.g. 25 if 2x25 minute game """
        self.set_pref("duration", duration)

    def is_overdue(self) -> bool:
        """ Return True if no move has been made in the game for OVERDUE_DAYS days """
        ts_last_move = self.ts_last_move or self.timestamp or datetime.utcnow()
        delta = datetime.utcnow() - ts_last_move
        return delta >= timedelta(days=Game.OVERDUE_DAYS)

    def get_elapsed(self) -> Tuple[float, float]:
        """ Return the elapsed time for both players, in seconds, as a tuple """
        elapsed = [0.0, 0.0]
        last_ts = self.timestamp or datetime.utcnow()
        for m in self.moves:
            if m.ts is not None:
                delta = m.ts - last_ts
                last_ts = m.ts
                elapsed[m.player] += delta.total_seconds()
        if self.state is not None and not self.state.is_game_over():
            # Game still going on: Add the time from the last move until now
            delta = datetime.utcnow() - last_ts
            elapsed[self.player_to_move()] += delta.total_seconds()
        return cast(Tuple[float, float], tuple(elapsed))

    def time_info(self) -> Dict[str, Union[int, Tuple[float, float]]]:
        """ Returns a dict with timing information about this game """
        return dict(duration=self.get_duration(), elapsed=self.get_elapsed())

    def overtime(self) -> Tuple[float, float]:
        """ Return overtime for both players, in seconds """
        overtime: List[float] = [0.0, 0.0]
        duration = self.get_duration() * 60.0  # In seconds
        if duration > 0.0:
            # Timed game: calculate the overtime
            el = self.get_elapsed()
            for player in range(2):
                overtime[player] = max(0.0, el[player] - duration)  # Never negative
        return cast(Tuple[float, float], tuple(overtime))

    def overtime_adjustment(self) -> Tuple[int, int]:
        """ Return score adjustments due to overtime, as a tuple with two deltas """
        overtime = self.overtime()
        adjustment = [0, 0]
        for player in range(2):
            if overtime[player] > 0.0:
                # 10 point subtraction for every started minute
                # The formula means that 0.1 second into a new minute
                # a 10-point loss is incurred
                # After 10 minutes, the game is lost and the adjustment maxes out at -100
                adjustment[player] = max(
                    -100, -10 * ((int(overtime[player] + 0.9) + 59) // 60)
                )
        return cast(Tuple[int, int], tuple(adjustment))

    def is_over(self) -> bool:
        """ Return True if the game is over """
        if self._game_over:
            # Use the cached result if available and True
            return True
        if self.state is not None and self.state.is_game_over():
            self._game_over = True
            return True
        if self.get_duration() == 0:
            # Not a timed game: it's not over
            return False
        # Timed game: might now be lost on overtime (even if waiting on a challenge)
        overtime = self.overtime()
        if any(overtime[ix] >= Game.MAX_OVERTIME for ix in range(2)):
            # The game has been lost on overtime
            self._game_over = True
            return True
        return False

    def winning_player(self) -> int:
        """ Returns index of winning player, or -1 if game is tied or not over """
        if not self.is_over():
            return -1
        sc = self.final_scores()
        if sc[0] > sc[1]:
            return 0
        if sc[1] > sc[0]:
            return 1
        return -1

    def finalize_score(self) -> None:
        """ Adjust the score at the end of the game, accounting for left tiles, overtime, etc. """
        assert self.is_over()
        # Final adjustments to score, including rack leave and overtime, if any
        overtime = self.overtime()
        # Check whether a player lost on overtime
        lost_on_overtime = None
        for player in range(2):
            if overtime[player] >= Game.MAX_OVERTIME:
                lost_on_overtime = player
                break
        assert self.state is not None
        self.state.finalize_score(lost_on_overtime, self.overtime_adjustment())

    def final_scores(self) -> Tuple[int, int]:
        """ Return the final score of the game after adjustments, if any """
        assert self.state is not None
        return self.state.final_scores()

    def allows_best_moves(self) -> bool:
        """ Returns True if this game supports full review (has stored racks, etc.) """
        if self.initial_racks[0] is None or self.initial_racks[1] is None:
            # This is an old game stored without rack information: can't display best moves
            return False
        # Never show best moves for games that are still being played
        return self.is_over()

    def check_legality(self, move: MoveBase) -> Union[int, Tuple[int, str]]:
        """ Check whether an incoming move from a client is legal and valid """
        assert self.state is not None
        return self.state.check_legality(move)

    def register_move(self, move: MoveBase) -> None:
        """ Register a new move, updating the score and appending to the move list """
        player_index = self.player_to_move()
        assert self.state is not None
        self.state.apply_move(move)
        self.ts_last_move = datetime.utcnow()
        mt = MoveTuple(
            player_index, move, self.state.rack(player_index), self.ts_last_move
        )
        self.moves.append(mt)
        self.last_move = None  # No response move yet

    def autoplayer_move(self) -> None:
        """ Generate an AutoPlayer move and register it """
        # Create an appropriate AutoPlayer subclass instance
        # depending on the robot level in question
        apl = AutoPlayer.create(self.state, self.robot_level)
        move = apl.generate_move()
        self.register_move(move)
        self.last_move = move  # Store a response move

    def response_move(self) -> None:
        """ Generate a response to a challenge move and register it """
        move = ResponseMove()
        self.register_move(move)
        self.last_move = move  # Store the response move

    def enum_tiles(self, state=None):
        """ Enumerate all tiles on the board in a convenient form """
        if state is None:
            state = self.state
        for x, y, tile, letter in state.board().enum_tiles():
            yield (
                Board.ROWIDS[x] + str(y + 1),
                tile,
                letter,
                self.tileset.scores[tile],
            )

    def state_after_move(self, move_number: int) -> State:
        """ Return a game state after the indicated move, 0=beginning state """
        # Initialize a fresh state object
        s = State(
            drawtiles=False,
            manual_wordcheck=self.manual_wordcheck(),
            tileset=self.tileset,
            locale=self.locale,
            board_type=self.board_type,
        )
        # Set up the initial state
        assert self.state is not None
        for ix in range(2):
            s.set_player_name(ix, self.state.player_name(ix))
            irack = self.initial_racks[ix]
            if irack is None:
                # Load the current rack rather than nothing
                s.set_rack(ix, self.state.rack(ix))
            else:
                # Load the initial rack
                s.set_rack(ix, irack)
        # Apply the moves up to the state point
        for m in self.moves[0:move_number]:
            s.apply_move(m.move, shallow=True)  # Shallow apply
            if m.rack is not None:
                s.set_rack(m.player, m.rack)
        s.recalc_bag()
        return s

<<<<<<< HEAD
    def display_bag(self, player_index):
=======
    def display_bag(self, player_index: int) -> str:
>>>>>>> 27fbaa30
        """Returns the bag as it should be displayed to the indicated player,
        including the opponent's rack and sorted"""
        assert self.state is not None
        return self.state.display_bag(player_index)

    def num_moves(self) -> int:
        """ Returns the number of moves in the game so far """
        return len(self.moves)

    def is_erroneous(self) -> bool:
        """ Return True if this game object is incorrectly serialized """
        return self._erroneous

    def player_to_move(self) -> int:
        """ Returns the index (0 or 1) of the player whose move it is """
        assert self.state is not None
        return self.state.player_to_move()

    def player_id_to_move(self) -> Optional[str]:
        """ Return the userid of the player whose turn it is, or None if autoplayer """
        return self.player_ids[self.player_to_move()]

    def player_id(self, player_index: int) -> Optional[str]:
        """ Return the userid of the indicated player """
        return self.player_ids[player_index]

    def my_turn(self, user_id: str) -> bool:
        """ Return True if it is the indicated player's turn to move """
        if self.is_over():
            return False
        return self.player_id_to_move() == user_id

    def is_autoplayer(self, player_index: int) -> bool:
        """ Return True if the player in question is an autoplayer """
        return self.player_ids[player_index] is None

    def is_robot_game(self) -> bool:
        """ Return True if one of the players is an autoplayer """
        return self.is_autoplayer(0) or self.is_autoplayer(1)

    def player_index(self, user_id: str) -> Optional[int]:
        """ Return the player index (0 or 1) of the given user, or None if not a player """
        if self.player_ids[0] == user_id:
            return 0
        if self.player_ids[1] == user_id:
            return 1
        return None

    def has_player(self, user_id: str) -> bool:
        """ Return True if the indicated user is a player of this game """
        return self.player_index(user_id) is not None

    def start_time(self) -> str:
        """ Returns the timestamp of the game in a readable format """
        return (
            "" if self.timestamp is None else Alphabet.format_timestamp(self.timestamp)
        )

    def end_time(self) -> str:
        """ Returns the time of the last move in a readable format """
        return (
            ""
            if self.ts_last_move is None
            else Alphabet.format_timestamp(self.ts_last_move)
        )

    def has_new_chat_msg(self, user_id: str) -> bool:
        """ Return True if there is a new chat message that the given user hasn't seen """
        p = self.player_index(user_id)
        if p is None or self.is_autoplayer(1 - p):
            # The user is not a player of this game, or robot opponent: no chat
            return False
        # Check the database
        # TBD: consider memcaching this
        uuid = self.id()
        if not uuid:
            return False
        return ChatModel.check_conversation("game:" + uuid, user_id)

    def _append_final_adjustments(self, movelist: List[MoveSummaryTuple]) -> None:
        """ Appends final score adjustment transactions to the given movelist """

        # Lastplayer is the player who finished the game
        lastplayer = self.moves[-1].player if self.moves else 0
        assert self.state is not None

        if not self.state.is_resigned():

            # If the game did not end by resignation, check for a timeout
            overtime = self.overtime()
            adjustment = list(self.overtime_adjustment())
            sc = self.state.scores()

            if any(overtime[ix] >= Game.MAX_OVERTIME for ix in range(2)):
                # 10 minutes overtime
                # Game ended with a loss on overtime
                ix = 0 if overtime[0] >= Game.MAX_OVERTIME else 1
                adjustment[1 - ix] = 0
                # Adjust score of losing player down by 100 points
                adjustment[ix] = -min(100, sc[ix])
                # If losing player is still winning on points, add points to the
                # winning player so that she leads by one point
                if sc[ix] + adjustment[ix] >= sc[1 - ix]:
                    adjustment[1 - ix] = sc[ix] + adjustment[ix] + 1 - sc[1 - ix]
            else:
                # Normal end of game
                opp_rack = self.state.rack(1 - lastplayer)
                opp_score = self.tileset.score(opp_rack)
                last_rack = self.state.rack(lastplayer)
                last_score = self.tileset.score(last_rack)
                if not last_rack:
                    # Finished with an empty rack: Add double the score of the opponent rack
                    movelist.append((1 - lastplayer, ("", "--", 0)))
                    movelist.append(
                        (lastplayer, ("", "2 * " + opp_rack, 2 * opp_score))
                    )
                elif not opp_rack:
                    # A manual check game that ended with no challenge to a winning final move
                    movelist.append(
                        (1 - lastplayer, ("", "2 * " + last_rack, 2 * last_score))
                    )
                    movelist.append((lastplayer, ("", "--", 0)))
                else:
                    # The game has ended by passes: each player gets her own rack subtracted
                    movelist.append((1 - lastplayer, ("", opp_rack, -1 * opp_score)))
                    movelist.append((lastplayer, ("", last_rack, -1 * last_score)))

            # If this is a timed game, add eventual overtime adjustment
            if tuple(adjustment) != (0, 0):
                movelist.append(
                    (1 - lastplayer, ("", "TIME", adjustment[1 - lastplayer]))
                )
                movelist.append((lastplayer, ("", "TIME", adjustment[lastplayer])))

        # Add a synthetic "game over" move
        movelist.append((1 - lastplayer, ("", "OVER", 0)))

    def get_final_adjustments(self) -> List[MoveSummaryTuple]:
        """ Get a fresh list of the final adjustments made to the game score """
        movelist: List[MoveSummaryTuple] = []
        self._append_final_adjustments(movelist)
        return movelist

    def is_challengeable(self) -> bool:
        """ Return True if the last move in the game is challengeable """
        assert self.state is not None
        return self.state.is_challengeable()

    def is_last_challenge(self) -> bool:
        """ Return True if the last tile move has been made and is pending a challenge or pass """
        assert self.state is not None
        return self.state.is_last_challenge()

    def client_state(
        self, player_index: int, lastmove: Optional[MoveBase] = None, deep: bool = False
    ) -> Dict[str, Any]:
        """ Create a package of information for the client about the current state """
        assert self.state is not None
        reply: Dict[str, Any] = dict()
        num_moves = 1
        lm = None
        if self.last_move is not None:
            # Show the autoplayer or response move that was made
            lm = self.last_move
            num_moves = 2  # One new move to be added to move list
        elif lastmove is not None:
            # The indicated move should be included in the client state
            # (used when notifying an opponent of a new move through a channel)
            lm = lastmove
        if lm is not None:
            reply["lastmove"] = lm.details(self.state)
        # Successful challenge?
        succ_chall = isinstance(lm, ResponseMove) and lm.score(self.state) < 0
        newmoves = [
            (m.player, m.move.summary(self.state)) for m in self.moves[-num_moves:]
        ]

        assert self.state is not None
        if self.is_over():
            # The game is now over - one of the players finished it
            self._append_final_adjustments(newmoves)
            reply["result"] = Error.GAME_OVER  # Not really an error
            reply["xchg"] = False  # Exchange move not allowed
            reply["chall"] = False  # Challenge not allowed
            reply["last_chall"] = False  # Not in last challenge state
            reply["bag"] = self.state.bag().contents()
        else:
            # Game is still in progress
            assert player_index is not None
            # ...but in a last-challenge state
            last_chall = self.state.is_last_challenge()
            reply["result"] = 0  # Indicate no error
            reply["xchg"] = False if last_chall else self.state.is_exchange_allowed()
            reply["chall"] = self.state.is_challengeable()
            reply["last_chall"] = last_chall
            reply["bag"] = self.display_bag(player_index)

        if player_index is None:
            reply["rack"] = ""
        else:
            reply["rack"] = self.state.rack_details(player_index)
        reply["num_moves"] = len(self.moves)
        reply["newmoves"] = newmoves
        reply["scores"] = self.final_scores()
        reply["succ_chall"] = succ_chall
        reply["player"] = player_index  # Can be None if the game is over
        reply["newbag"] = self.new_bag()
        reply["manual"] = self.manual_wordcheck()
        reply["locale"] = self.locale
        reply["alphabet"] = self.tileset.alphabet.order
        reply["tile_scores"] = self.tileset.scores
        reply["board_type"] = self.board_type
<<<<<<< HEAD
=======
        reply["two_letter_words"] = self.two_letter_words
>>>>>>> 27fbaa30
        if self.get_duration():
            # Timed game: send information about elapsed time
            reply["time_info"] = self.time_info()
        if deep:
            # Send all moves
            reply["moves"] = [
                (m.player, m.move.summary(self.state)) for m in self.moves[0:-num_moves]
            ]
            reply["fairplay"] = self.get_fairplay()
            reply["autoplayer"] = [self.is_autoplayer(0), self.is_autoplayer(1)]
            reply["nickname"] = [self.player_nickname(0), self.player_nickname(1)]
            reply["userid"] = [self.player_id(0), self.player_id(1)]
            reply["fullname"] = [self.player_fullname(0), self.player_fullname(1)]
            reply["overdue"] = self.is_overdue()

        return reply

    def bingoes(self) -> Tuple[List[Tuple[str, int]], List[Tuple[str, int]]]:
        """ Returns a tuple of lists of bingoes for both players """
        # List all bingoes in the game
        assert self.state is not None
        bingoes = [
            (m.player, m.move.summary(self.state))
            for m in self.net_moves
            if m.move.is_bingo
        ]

        def _stripq(s: str) -> str:
            return s.replace("?", "")

        # Populate (word, score) tuples for each bingo for each player
        bingo0 = [(_stripq(ms[1]), ms[2]) for p, ms in bingoes if p == 0]
        bingo1 = [(_stripq(ms[1]), ms[2]) for p, ms in bingoes if p == 1]
        # noinspection PyRedundantParentheses
        return (bingo0, bingo1)

    def statistics(self) -> StatsDict:
        """ Return a set of statistics on the game to be displayed by the client """
        assert self.state is not None
        reply: StatsDict = dict()
        if self.is_over():
            # Indicate that the game is over (not really an error)
            reply["result"] = Error.GAME_OVER
        else:
            reply["result"] = 0  # Game still in progress
        reply["gamestart"] = self.start_time()
        reply["gameend"] = self.end_time()
        reply["duration"] = self.get_duration()
        reply["scores"] = sc = self.final_scores()
        # New bag?
        reply["newbag"] = self.new_bag()
        # Manual wordcheck?
        reply["manual"] = self.manual_wordcheck()
        # Number of moves made
        reply["moves0"] = m0 = (len(self.moves) + 1) // 2  # Floor division
        reply["moves1"] = m1 = (len(self.moves) + 0) // 2  # Floor division
        # Count bingoes and covers for moves that were not successfully challenged
        net_moves = self.net_moves
        ncovers = [(m.player, m.move.num_covers()) for m in net_moves]
        bingoes = [(p, nc == Rack.MAX_TILES) for p, nc in ncovers]
        # Number of bingoes (net of successful challenges)
        reply["bingoes0"] = sum([1 if p == 0 and bingo else 0 for p, bingo in bingoes])
        reply["bingoes1"] = sum([1 if p == 1 and bingo else 0 for p, bingo in bingoes])
        # Number of tiles laid down (net of successful challenges)
        reply["tiles0"] = t0 = sum([nc if p == 0 else 0 for p, nc in ncovers])
        reply["tiles1"] = t1 = sum([nc if p == 1 else 0 for p, nc in ncovers])
        blanks = [0, 0]
        letterscore = [0, 0]
        cleanscore = [0, 0]
        wrong_chall = [0, 0]  # Points gained by wrong challenges from opponent
        # Loop through the moves, collecting stats
        for m in net_moves:  # Omit successfully challenged moves
            _, wrd, msc = m.move.summary(self.state)
            if wrd == "RESP":
                assert msc > 0
                # Wrong challenge by opponent: add 10 points
                wrong_chall[m.player] += msc
            elif wrd != "RSGN":
                # Don't include a resignation penalty in the clean score
                cleanscore[m.player] += msc
            if m.move.num_covers() == 0:
                # Exchange, pass or resign move
                continue
            for _, tile, _, score in m.move.details(self.state):
                if tile == "?":
                    blanks[m.player] += 1
                letterscore[m.player] += score
        # Number of blanks laid down
        reply["blanks0"] = b0 = blanks[0]
        reply["blanks1"] = b1 = blanks[1]
        # Sum of straight letter scores
        reply["letterscore0"] = lsc0 = letterscore[0]
        reply["letterscore1"] = lsc1 = letterscore[1]
        # Calculate average straight score of tiles laid down (excluding blanks)
        reply["average0"] = (float(lsc0) / (t0 - b0)) if (t0 > b0) else 0.0
        reply["average1"] = (float(lsc1) / (t1 - b1)) if (t1 > b1) else 0.0
        # Calculate point multiple of tiles laid down (score / nominal points)
        reply["multiple0"] = (float(cleanscore[0]) / lsc0) if (lsc0 > 0) else 0.0
        reply["multiple1"] = (float(cleanscore[1]) / lsc1) if (lsc1 > 0) else 0.0
        # Calculate average score of each move
        reply["avgmove0"] = (float(cleanscore[0]) / m0) if (m0 > 0) else 0.0
        reply["avgmove1"] = (float(cleanscore[1]) / m1) if (m1 > 0) else 0.0
        # Plain sum of move scores
        reply["cleantotal0"] = cleanscore[0]
        reply["cleantotal1"] = cleanscore[1]
        # Score from wrong challenges by opponent
        reply["wrongchall0"] = wrong_chall[0]
        reply["wrongchall1"] = wrong_chall[1]
        # Contribution of overtime at the end of the game
        ov = self.overtime()
        if any(ov[ix] >= Game.MAX_OVERTIME for ix in range(2)):
            # Game was lost on overtime
            reply["remaining0"] = 0
            reply["remaining1"] = 0
            reply["overtime0"] = sc[0] - cleanscore[0] - wrong_chall[0]
            reply["overtime1"] = sc[1] - cleanscore[1] - wrong_chall[0]
        else:
            oa = self.overtime_adjustment()
            reply["overtime0"] = oa[0]
            reply["overtime1"] = oa[1]
            # Contribution of remaining tiles at the end of the game
            reply["remaining0"] = sc[0] - cleanscore[0] - oa[0] - wrong_chall[0]
            reply["remaining1"] = sc[1] - cleanscore[1] - oa[1] - wrong_chall[1]
        # Score ratios (percentages)
        totalsc = sc[0] + sc[1]
        reply["ratio0"] = (float(sc[0]) / totalsc * 100.0) if totalsc > 0 else 0.0
        reply["ratio1"] = (float(sc[1]) / totalsc * 100.0) if totalsc > 0 else 0.0
        return reply<|MERGE_RESOLUTION|>--- conflicted
+++ resolved
@@ -44,10 +44,7 @@
 from random import randint
 from datetime import datetime, timedelta
 from itertools import groupby
-<<<<<<< HEAD
-=======
 from functools import cached_property
->>>>>>> 27fbaa30
 
 from cache import memcache
 
@@ -88,10 +85,6 @@
 # Tuple for storing move data within a Game (must be at outermost scope for pickling to work)
 MoveTuple = NamedTuple(
     "MoveTuple",
-<<<<<<< HEAD
-    [("player", int), ("move", MoveBase), ("rack", str), ("ts", datetime),],
-)
-=======
     [
         ("player", int),
         ("move", MoveBase),
@@ -101,7 +94,6 @@
 )
 TwoLetterGroupList = List[Tuple[str, List[str]]]
 TwoLetterGroupTuple = Tuple[TwoLetterGroupList, TwoLetterGroupList]
->>>>>>> 27fbaa30
 
 
 class User:
@@ -1061,16 +1053,6 @@
         self.set_pref("manual", state)
 
     @property
-<<<<<<< HEAD
-    def board_type(self):
-        """ Return the type of the board used in this game """
-        return self.get_pref("board_type") or "standard"
-
-    @property
-    def locale(self):
-        """ Return the locale of this game """
-        return self.get_pref("locale") or "is_IS"
-=======
     def board_type(self) -> str:
         """ Return the type of the board used in this game """
         return cast(str, self.get_pref("board_type")) or "standard"
@@ -1079,7 +1061,6 @@
     def locale(self) -> str:
         """ Return the locale of this game """
         return cast(str, self.get_pref("locale")) or "is_IS"
->>>>>>> 27fbaa30
 
     @staticmethod
     def tileset_from_prefs(prefs: Optional[PrefsDict]):
@@ -1099,25 +1080,6 @@
     def tileset(self):
         """ Return the tile set used in this game """
         return Game.tileset_from_prefs(self._preferences)
-<<<<<<< HEAD
-
-    @property
-    def two_letter_words(
-        self,
-    ) -> Tuple[List[Tuple[str, List[str]]], List[Tuple[str, List[str]]]]:
-        """ Return the two-letter list that applies to this game,
-            as a tuple of two lists, one grouped by first letter, and
-            the other grouped by the second (last) letter """
-        vocab = vocabulary_for_locale(self.locale)
-        tw0, tw1 = Wordbase.two_letter_words(vocab)
-        gr0, gr1 = groupby(tw0, lambda w: w[0]), groupby(tw1, lambda w: w[1])
-        return (
-            [(key, list(grp)) for key, grp in gr0],
-            [(key, list(grp)) for key, grp in gr1],
-        )
-
-    @property
-=======
 
     @cached_property
     def two_letter_words(self) -> TwoLetterGroupTuple:
@@ -1133,7 +1095,6 @@
         )
 
     @property
->>>>>>> 27fbaa30
     def net_moves(self) -> List[MoveTuple]:
         """ Return a list of net moves, i.e. those that weren't successfully challenged """
         if not self.manual_wordcheck():
@@ -1347,11 +1308,7 @@
         s.recalc_bag()
         return s
 
-<<<<<<< HEAD
-    def display_bag(self, player_index):
-=======
     def display_bag(self, player_index: int) -> str:
->>>>>>> 27fbaa30
         """Returns the bag as it should be displayed to the indicated player,
         including the opponent's rack and sorted"""
         assert self.state is not None
@@ -1564,10 +1521,7 @@
         reply["alphabet"] = self.tileset.alphabet.order
         reply["tile_scores"] = self.tileset.scores
         reply["board_type"] = self.board_type
-<<<<<<< HEAD
-=======
         reply["two_letter_words"] = self.two_letter_words
->>>>>>> 27fbaa30
         if self.get_duration():
             # Timed game: send information about elapsed time
             reply["time_info"] = self.time_info()
