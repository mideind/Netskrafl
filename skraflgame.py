"""

    Game and User classes for netskrafl.is

    Copyright (C) 2021 Miðeind ehf.
    Author: Vilhjálmur Þorsteinsson

    The GNU General Public License, version 3, applies to this software.
    For further information, see https://github.com/mideind/Netskrafl

    This module implements the User and Game classes for the
    Netskrafl application. These classes form an intermediary
    layer between the web server frontend in netskrafl.py and the
    actual game logic in skraflplayer.py, skraflmechanics.py et al.

    Note: SCRABBLE is a registered trademark. This software or its author
    are in no way affiliated with or endorsed by the owners or licensees
    of the SCRABBLE trademark.

"""

# pylint: disable=too-many-lines

from __future__ import annotations

from typing import (
    Dict,
    Any,
    Optional,
    List,
    Union,
    Set,
    Tuple,
    NamedTuple,
    Iterable,
    cast,
)

import threading

from random import randint
from datetime import datetime, timedelta
from itertools import groupby
from functools import cached_property

from cache import memcache

from languages import Alphabet, OldTileSet, NewTileSet, vocabulary_for_locale
from dawgdictionary import Wordbase
from skraflmechanics import (
    State,
    Board,
    Rack,
    Error,
    MoveBase,
    Move,
    PassMove,
    ExchangeMove,
    ChallengeMove,
    ResponseMove,
    ResignMove,
    MoveSummaryTuple,
)
from skraflplayer import AutoPlayer
from skrafldb import (
    PrefItem,
    PrefsDict,
    Unique,
    UserModel,
    GameModel,
    MoveModel,
    FavoriteModel,
    ChallengeModel,
    StatsModel,
    ChatModel,
)

# Type definitions
StatsDict = Dict[str, Union[str, int, float, Tuple[int, int]]]
# Tuple for storing move data within a Game (must be at outermost scope for pickling to work)
MoveTuple = NamedTuple(
    "MoveTuple",
    [
        ("player", int),
        ("move", MoveBase),
        ("rack", str),
        ("ts", datetime),
    ],
)
TwoLetterGroupList = List[Tuple[str, List[str]]]
TwoLetterGroupTuple = Tuple[TwoLetterGroupList, TwoLetterGroupList]


class User:

    """ Information about a human user including nickname and preferences """

    # Use a lock to avoid potential race conditions between the memcache and the database
    _lock = threading.Lock()

    # User object expiration in memcache/Redis, measured in seconds
    _CACHE_EXPIRY = 15 * 60  # 15 minutes

    # Current namespace (schema) for memcached User objects
    # Upgraded from 4 to 5 after adding locale attribute
    _NAMESPACE = "user:5"

    # Default Elo points if not explicitly assigned
    DEFAULT_ELO = 1200

    def __init__(
        self,
        uid: Optional[str] = None,
        account: Optional[str] = None,
        locale: Optional[str] = None,
    ) -> None:
        """ Initialize a fresh User instance """
        self._user_id = uid
        self._account = account
        self._email: Optional[str] = None
        self._nickname = ""
        self._inactive: bool = False
        self._locale = locale or "is_IS"
        self._preferences: PrefsDict = {}
        self._ready: bool = False
        self._ready_timed: bool = False
        self._elo = 0
        self._human_elo = 0
        self._manual_elo = 0
        self._highest_score = 0
        self._highest_score_game: Optional[str] = None
        self._best_word: Optional[str] = None
        self._best_word_score = 0
        self._best_word_game: Optional[str] = None
        # Set of favorite users, only loaded upon demand
        self._favorites: Optional[Set[str]] = None

        # NOTE: When new properties are added, the memcache namespace version id
        # (User._NAMESPACE, above) should be incremented!

    def _init(self, um: UserModel) -> None:
        """ Obtain the properties from the database entity """
        self._account = um.account
        self._email = um.email
        self._nickname = um.nickname
        self._inactive = um.inactive
        self._locale = um.locale or "is_IS"
        self._preferences = um.prefs
        self._ready = um.ready
        self._ready_timed = um.ready_timed
        self._elo = um.elo
        self._human_elo = um.human_elo
        self._manual_elo = um.manual_elo
        self._highest_score = um.highest_score
        self._highest_score_game = um.highest_score_game
        self._best_word = um.best_word
        self._best_word_score = um.best_word_score
        self._best_word_game = um.best_word_game

    def update(self) -> None:
        """ Update the user's record in the database and in the memcache """
        with User._lock:
            # Use a lock to avoid the scenaro where a user is fetched by another
            # request in the interval between a database update and a memcache update
            assert self._user_id is not None
            um = UserModel.fetch(self._user_id)
            assert um is not None
            um.account = self._account
            um.email = self._email
            um.nickname = self._nickname
            um.nick_lc = self._nickname.lower()
            um.name_lc = self.full_name().lower()
            um.inactive = self._inactive
            um.locale = self._locale or "is_IS"
            um.prefs = self._preferences
            um.ready = self._ready
            um.ready_timed = self._ready_timed
            um.elo = self._elo
            um.human_elo = self._human_elo
            um.manual_elo = self._manual_elo
            um.highest_score = self._highest_score
            um.highest_score_game = self._highest_score_game
            um.best_word = self._best_word
            um.best_word_score = self._best_word_score
            um.best_word_game = self._best_word_game
            um.put()

            # Note: the namespace version should be incremented each time
            # that the class properties change
            memcache.set(
                self._user_id, self, time=User._CACHE_EXPIRY, namespace=User._NAMESPACE
            )

    def id(self) -> Optional[str]:
        """ Returns the id (database key) of the user """
        return self._user_id

    def nickname(self) -> str:
        """Returns the human-readable nickname of a user,
        or userid if a nick is not available"""
        return self._nickname or self._user_id or ""

    def set_nickname(self, nickname: str) -> None:
        """ Sets the human-readable nickname of a user """
        self._nickname = nickname

    @staticmethod
    def is_valid_nick(nick: str) -> bool:
        """ Check whether a nickname is valid and displayable """
        if not nick:
            return False
        return nick[0:8] != "https://" and nick[0:7] != "http://"

    def human_elo(self) -> int:
        """ Return the human-only Elo points of the user """
        return self._human_elo or User.DEFAULT_ELO

    def manual_elo(self) -> int:
        """ Return the human-only, manual-game-only Elo points of the user """
        return self._manual_elo or User.DEFAULT_ELO

    def is_inactive(self) -> bool:
        """ Return True if the user is marked as inactive """
        return self._inactive

    def is_displayable(self) -> bool:
        """ Returns True if this user should appear in user lists """
        if self._inactive:
            # Inactive users are hidden
            return False
        # Nicknames that haven't been properly set aren't displayed
        return User.is_valid_nick(self._nickname)

    @property
    def locale(self) -> str:
        """ Get the locale code for this user """
        return self._locale or "is_IS"

    def set_locale(self, locale: str) -> None:
        """ Set the locale code for this user """
        self._locale = locale

    def get_pref(
        self, pref: str, default: Optional[PrefItem] = None
    ) -> Optional[PrefItem]:
        """ Retrieve a preference, or None if not found """
        if self._preferences is None:
            return None
        return self._preferences.get(pref, default)

    def get_string_pref(
        self, pref: str, default: str = ""
    ) -> str:
        """ Retrieve a string preference, or "" if not found """
        if self._preferences is None:
            return default
        val = self._preferences.get(pref, default)
        return val if isinstance(val, str) else default

    def get_bool_pref(
        self, pref: str, default: bool = False
    ) -> bool:
        """ Retrieve a string preference, or "" if not found """
        if self._preferences is None:
            return default
        val = self._preferences.get(pref, default)
        return val if isinstance(val, bool) else default

    def set_pref(self, pref: str, value: PrefItem) -> None:
        """ Set a preference to a value """
        if self._preferences is None:
            self._preferences = {}
        self._preferences[pref] = value

    @staticmethod
    def full_name_from_prefs(prefs) -> str:
        """ Returns the full name of a user from a dict of preferences """
        if prefs is None:
            return ""
        fn = prefs.get("full_name")
        return "" if fn is None else fn

    def full_name(self) -> str:
        """ Returns the full name of a user """
<<<<<<< HEAD
        return self.get_string_pref("full_name")
=======
        fn = cast(Optional[str], self.get_pref("full_name"))
        return "" if fn is None else fn
>>>>>>> b8b4581b

    def set_full_name(self, full_name: str) -> None:
        """ Sets the full name of a user """
        self.set_pref("full_name", full_name)

    def email(self) -> str:
        """ Returns the e-mail address of a user """
<<<<<<< HEAD
        return self.get_string_pref("email", self._email)
=======
        em = cast(Optional[str], self.get_pref("email", self._email))
        return "" if em is None else em
>>>>>>> b8b4581b

    def set_email(self, email: str) -> None:
        """ Sets the e-mail address of a user """
        self.set_pref("email", email)

    def audio(self) -> bool:
        """ Returns True if the user wants audible signals """
<<<<<<< HEAD
=======
        em = cast(Optional[bool], self.get_pref("audio"))
>>>>>>> b8b4581b
        # True by default
        return self.get_bool_pref("audio", True)

    def set_audio(self, audio: bool) -> None:
        """ Sets the audio preference of a user to True or False """
        assert isinstance(audio, bool)
        self.set_pref("audio", audio)

    def fanfare(self) -> bool:
        """ Returns True if the user wants a fanfare sound when winning """
        return self.get_bool_pref("fanfare", True)

    def set_fanfare(self, fanfare: bool) -> None:
        """ Sets the fanfare preference of a user to True or False """
        assert isinstance(fanfare, bool)
        self.set_pref("fanfare", fanfare)

    def beginner(self) -> bool:
        """ Returns True if the user is a beginner so we show help panels, etc. """
        # True by default
        return self.get_bool_pref("beginner", True)

    def set_beginner(self, beginner: bool) -> None:
        """ Sets the beginner state of a user to True or False """
        assert isinstance(beginner, bool)
        self.set_pref("beginner", beginner)

    @staticmethod
    def fairplay_from_prefs(prefs):
        """ Returns the fairplay preference of a user """
        if prefs is None:
            return False
        fp = prefs.get("fairplay")
        return False if fp is None else fp

    def fairplay(self) -> bool:
        """ Returns True if the user has committed to a fair play statement """
        # False by default
        return self.get_bool_pref("fairplay", False)

    def set_fairplay(self, state: bool) -> None:
        """ Sets the fairplay state of a user to True or False """
        assert isinstance(state, bool)
        self.set_pref("fairplay", state)

    @staticmethod
    def new_bag_from_prefs(prefs):
        """ Returns the new bag preference of a user """
        if prefs is None:
            return False
        newbag = prefs.get("newbag")
        # True by default
        return True if newbag is None else newbag

    def new_bag(self) -> bool:
        """ Returns True if the user would like to play with the new bag """
        # True by default
        return self.get_bool_pref("newbag", True)

    def set_new_bag(self, state: bool) -> None:
        """ Sets the new bag preference of a user to True or False """
        assert isinstance(state, bool)
        self.set_pref("newbag", state)

    @staticmethod
    def friend_from_prefs(prefs):
        """ Returns True if the user is a friend of Netskrafl """
        if prefs is None:
            return False
        friend = prefs.get("friend")
        return False if friend is None else friend

    def friend(self) -> bool:
        """ Returns True if the user is a friend of Netskrafl """
        # False by default
        return self.get_bool_pref("friend", False)

    def set_friend(self, state: bool) -> None:
        """ Sets the friend status of a user to True or False """
        assert isinstance(state, bool)
        self.set_pref("friend", state)

    @staticmethod
    def has_paid_from_prefs(prefs):
        """ Returns True if the user is a paying friend of Netskrafl """
        if prefs is None:
            return False
        if not User.friend_from_prefs(prefs):
            # Must be a friend before being a paying friend
            return False
        has_paid = prefs.get("haspaid")
        return False if has_paid is None else has_paid

    def has_paid(self) -> bool:
        """ Returns True if the user is a paying friend of Netskrafl """
        if not self.friend():
            # Must be a friend before being a paying friend
            return False
        # False by default
        return self.get_bool_pref("haspaid", False)

    def set_has_paid(self, state: bool) -> None:
        """ Sets the payment status of a user to True or False """
        self.set_pref("haspaid", state)

    def is_ready(self) -> bool:
        """ Returns True if the user is ready to accept challenges """
        return self._ready

    def set_ready(self, ready: bool) -> None:
        """ Sets the ready state of a user to True or False """
        self._ready = ready

    def is_ready_timed(self):
        """ Returns True if the user is ready for timed games """
        return self._ready_timed

    def set_ready_timed(self, ready):
        """ Sets the whether a user is ready for timed games """
        assert isinstance(ready, bool)
        self._ready_timed = ready

    def _load_favorites(self) -> None:
        """ Loads favorites of this user from the database into a set in memory """
        if hasattr(self, "_favorites") and self._favorites:
            # Already have the favorites in memory
            return
        sid = self.id()
        assert sid is not None
        self._favorites = set(FavoriteModel.list_favorites(sid))

    def add_favorite(self, destuser_id: str) -> None:
        """ Add an A-favors-B relation between this user and the destuser """
        sid = self.id()
        assert sid is not None
        self._load_favorites()
        assert self._favorites is not None
        self._favorites.add(destuser_id)
        FavoriteModel.add_relation(sid, destuser_id)

    def del_favorite(self, destuser_id: str) -> None:
        """ Delete an A-favors-B relation between this user and the destuser """
        sid = self.id()
        assert sid is not None
        self._load_favorites()
        assert self._favorites is not None
        self._favorites.discard(destuser_id)
        FavoriteModel.del_relation(sid, destuser_id)

    def has_favorite(self, destuser_id: str) -> bool:
        """ Returns True if there is an A-favors-B relation between this user and the destuser """
        self._load_favorites()
        assert self._favorites is not None
        return destuser_id in self._favorites

    def has_challenge(self, destuser_id: str) -> bool:
        """ Returns True if this user has challenged destuser """
        # TBD: Cache this in the user object to save NDB reads
        return ChallengeModel.has_relation(self.id(), destuser_id)

    def find_challenge(self, srcuser_id: str) -> Tuple[bool, Optional[PrefsDict]]:
        """ Returns (found, prefs) """
        return ChallengeModel.find_relation(srcuser_id, self.id())

    def issue_challenge(self, destuser_id: str, prefs: Optional[PrefsDict]) -> None:
        """ Issue a challenge to the destuser """
        sid = self.id()
        assert sid is not None
        ChallengeModel.add_relation(sid, destuser_id, prefs)

    def retract_challenge(self, destuser_id: str) -> None:
        """ Retract a challenge previously issued to the destuser """
        sid = self.id()
        assert sid is not None
        ChallengeModel.del_relation(sid, destuser_id)

    def decline_challenge(self, srcuser_id: str) -> None:
        """ Decline a challenge previously issued by the srcuser """
        sid = self.id()
        assert sid is not None
        ChallengeModel.del_relation(srcuser_id, sid)

    def accept_challenge(self, srcuser_id: str) -> Tuple[bool, Optional[PrefsDict]]:
        """ Decline a challenge previously issued by the srcuser """
        # Delete the accepted challenge and return the associated preferences
        sid = self.id()
        assert sid is not None
        return ChallengeModel.del_relation(srcuser_id, sid)

    def adjust_highest_score(self, score: int, game_uuid: str) -> bool:
        """ If this is the highest score of the player, modify it """
        if self._highest_score and self._highest_score >= score:
            # Not a new record
            return False
        # New record
        self._highest_score = score
        self._highest_score_game = game_uuid
        return True

    def adjust_best_word(self, word: str, score: int, game_uuid: str) -> bool:
        """ If this is the highest scoring word of the player, modify it """
        if self._best_word_score and self._best_word_score >= score:
            # Not a new record
            return False
        # New record
        self._best_word = word
        self._best_word_score = score
        self._best_word_game = game_uuid
        return True

    @classmethod
    def load_if_exists(cls, uid: Optional[str]) -> Optional[User]:
        """ Load a user by id if she exists, otherwise return None """
        if not uid:
            return None
        with User._lock:
            u = memcache.get(uid, namespace=User._NAMESPACE)
            if u is not None:
                return u
            um = UserModel.fetch(uid)
            if um is None:
                return None
            u = cls(uid=uid)
            u._init(um)
            memcache.add(uid, u, time=User._CACHE_EXPIRY, namespace=User._NAMESPACE)
            return u

    @classmethod
    def load_multi(cls, uids: Iterable[str]) -> List[User]:
        """ Load multiple users from persistent storage, given their user id """
        user_list = []
        with User._lock:
            for um in UserModel.fetch_multi(uids):
                if um is not None:
                    u = cls(uid=um.user_id())
                    u._init(um)
                    user_list.append(u)
        return user_list

    @classmethod
    def login_by_account(
        cls, account: str, name: str, email: str, *, locale: Optional[str] = None
    ):
        """ Log in a user via the given Google Account and return her user id """
        # First, see if the user account already exists under the Google account id
        um = UserModel.fetch_account(account)
        if um is not None:
            # We've seen this Google Account before: return the user id
            # logging.info("Login: Known Google Account {0} email {1} name '{2}'"
            #     .format(account, email, name)
            # )
            if email and email != um.email:
                # Use the opportunity to update the email, if different
                # (This should probably not happen very often)
                # logging.info("Login: Account {0}, updating email from {1} to {2}"
                #     .format(account, um.email, email)
                # )
                um.email = email
            # Note the login timestamp
            um.last_login = datetime.utcnow()
            um.put()
            # Note that the user id might not be the Google account id!
            # Instead, it could be the old GAE user id.
            return um.user_id()
        # We haven't seen this Google Account before: try to match by email
        if email:
            um = UserModel.fetch_email(email)
            if um is not None:
                # We probably have an older (GAE) user for this email:
                # Associate the account with it from now on (but keep the old id)
                # logging.info("Login: Unknown account {0}, but email {1} matched existing account of '{2}'"
                #     .format(account, email, name)
                # )
                um.account = account
                # Note the last login
                um.last_login = datetime.utcnow()
                return um.put().id()
        # No match by account id or email: create a new user,
        # with the account id as user id.
        # New users are created with the new bag as default,
        # and we also capture the email and the full name.
        # logging.info("Login: Unknown account {0} and email {1}; creating new user for '{2}'"
        #     .format(account, email, name)
        # )
        nickname = email.split("@")[0] or name.split()[0]
        prefs: PrefsDict = {"newbag": True, "email": email, "full_name": name}
        return UserModel.create(
            user_id=account,
            account=account,
            email=email,
            nickname=nickname,
            preferences=prefs,
            locale=locale,
        )

    def to_serializable(self) -> Dict[str, Any]:
        """ Convert to JSON-serializable format """
        d = dict(**self.__dict__)
        del d["_favorites"]
        return d

    @classmethod
    def from_serializable(cls, j: Dict[str, Any]) -> User:
        """ Create a fresh instance from a JSON-serialized object """
        u = cls(uid=j["_user_id"])
        u.__dict__ = j
        u._favorites = None
        return u

    def statistics(self) -> Dict[str, Any]:
        """ Return a set of key statistics on the user """
        reply: Dict[str, Any] = dict()
        user_id = self.id()
        assert user_id is not None
        sm = StatsModel.newest_for_user(user_id)
        reply["result"] = Error.LEGAL
        reply["nickname"] = self.nickname()
        reply["fullname"] = self.full_name()
        reply["friend"] = self.friend()
        sm.populate_dict(reply)
        # Add statistics from the user entity
        reply["highest_score"] = self._highest_score
        reply["highest_score_game"] = self._highest_score_game
        reply["best_word"] = self._best_word
        reply["best_word_score"] = self._best_word_score
        reply["best_word_game"] = self._best_word_game
        return reply


class Game:

    """A wrapper class for a particular game that is in process
    or completed. Contains inter alia a State instance."""

    # The available autoplayers (robots)
    AUTOPLAYERS = [
        (
            "Fullsterkur",
            "Velur stigahæsta leik í hverri stöðu",
            0,
        ),
        (
            "Miðlungur",
            "Forðast allra sjaldgæfustu orðin; velur úr 10 stigahæstu leikjum",
            8,
        ),
        (
            "Amlóði",
            "Forðast sjaldgæf orð og velur úr 20 leikjum sem koma til álita",
            15,
        ),
    ]

    # The default nickname to display if a player has an unreadable nick
    # (for instance a default Google nick with a https:// prefix)
    UNDEFINED_NAME = "[Ónefndur]"

    # The maximum overtime in a game, after which a player automatically loses
    MAX_OVERTIME = 10 * 60.0  # 10 minutes, in seconds

    # After this number of days the game becomes overdue and the
    # waiting player can force the tardy opponent to resign
    OVERDUE_DAYS = 14

    _lock = threading.Lock()

    def __init__(self, uuid: Optional[str] = None) -> None:
        # Unique id of the game
        self.uuid = uuid
        # The start time of the game
        self.timestamp: Optional[datetime] = None
        # The user ids of the players (None if autoplayer)
        # Player 0 is the one that begins the game
        self.player_ids: List[Optional[str]] = [None, None]
        # The current game state
        self.state: Optional[State] = None
        # The ability level of the autoplayer (0 = strongest)
        self.robot_level = 0
        # The last move made by the remote player
        self.last_move: Optional[MoveBase] = None
        # The timestamp of the last move made in the game
        self.ts_last_move: Optional[datetime] = None
        # History of moves in this game so far, as a list of MoveTuple namedtuples
        self.moves: List[MoveTuple] = []
        # Initial rack contents
        self.initial_racks: List[Optional[str]] = [None, None]
        # Preferences (such as time limit, alternative bag or board, etc.)
        self._preferences: Optional[PrefsDict] = None
        # Cache of game over state (becomes True when the game is definitely over)
        self._game_over = False
        # Flag for erroneous games, i.e. ones that are incorrectly stored
        # in the NDB datastore
        self._erroneous = False

    def _make_new(
        self,
        player0_id: Optional[str],
        player1_id: Optional[str],
        robot_level: int = 0,
        prefs: Optional[PrefsDict] = None,
    ) -> None:
        """ Initialize a new, fresh game """
        self._preferences = prefs
        # If either player0_id or player1_id is None, this is a human-vs-autoplayer game
        self.player_ids = [player0_id, player1_id]
        self.state = State(
            drawtiles=True,
            tileset=self.tileset,
            manual_wordcheck=self.manual_wordcheck(),
            locale=self.locale,
            board_type=self.board_type,
        )
        self.initial_racks[0] = self.state.rack(0)
        self.initial_racks[1] = self.state.rack(1)
        self.robot_level = robot_level
        self.timestamp = self.ts_last_move = datetime.utcnow()

    @classmethod
    def new(
        cls,
        player0_id: Optional[str],
        player1_id: Optional[str],
        robot_level: int = 0,
        prefs: Optional[PrefsDict] = None,
    ) -> Game:
        """ Start and initialize a new game """
        game = cls(Unique.id())  # Assign a new unique id to the game
        if randint(0, 1) == 1:
            # Randomize which player starts the game
            player0_id, player1_id = player1_id, player0_id
        game._make_new(player0_id, player1_id, robot_level, prefs)
        # If AutoPlayer is first to move, generate the first move
        if game.player_id_to_move() is None:
            game.autoplayer_move()
        # Store the new game in persistent storage
        game.store()
        return game

    @classmethod
    def load(cls, uuid: str, use_cache: bool = True) -> Optional[Game]:
        """ Load an already existing game from persistent storage """
        with Game._lock:
            # Ensure that the game load does not introduce race conditions
            return cls._load_locked(uuid, use_cache)

    def store(self) -> None:
        """ Store the game state in persistent storage """
        # Avoid race conditions by securing the lock before storing
        with Game._lock:
            self._store_locked()

    @classmethod
    def _load_locked(cls, uuid: str, use_cache: bool = True) -> Optional[Game]:
        """ Load an existing game from cache or persistent storage under lock """

        gm = GameModel.fetch(uuid, use_cache)
        if gm is None:
            # A game with this uuid is not found in the database: give up
            return None

        # Initialize a new Game instance with a pre-existing uuid
        game = cls(uuid)

        # Set the timestamps
        game.timestamp = gm.timestamp
        game.ts_last_move = gm.ts_last_move
        if game.ts_last_move is None:
            # If no last move timestamp, default to the start of the game
            game.ts_last_move = game.timestamp

        # Initialize the preferences
        game._preferences = cast(PrefsDict, gm.prefs)

        # A player_id of None means that the player is an autoplayer (robot)
        game.player_ids[0] = gm.player0_id()
        game.player_ids[1] = gm.player1_id()

        game.robot_level = gm.robot_level

        # Initialize a fresh, empty state with no tiles drawn into the racks
        game.state = State(
            drawtiles=False,
            manual_wordcheck=game.manual_wordcheck(),
            tileset=game.tileset,
            locale=game.locale,
            board_type=game.board_type,
        )

        # Load the initial racks
        game.initial_racks[0] = gm.irack0
        game.initial_racks[1] = gm.irack1

        game.state.set_rack(0, gm.irack0)
        game.state.set_rack(1, gm.irack1)

        # Process the moves
        player = 0

        for mm in gm.moves:

            # logging.info("Game move {0} tiles '{3}' score is {1}:{2}"
            # .format(mx, game.state._scores[0], game.state._scores[1], mm.tiles))

            m: Optional[MoveBase] = None

            if mm.coord:

                # Normal tile move
                # Decode the coordinate: A15 = horizontal, 15A = vertical
                if mm.coord[0] in Board.ROWIDS:
                    row = Board.ROWIDS.index(mm.coord[0])
                    col = int(mm.coord[1:]) - 1
                    horiz = True
                else:
                    row = Board.ROWIDS.index(mm.coord[-1])
                    col = int(mm.coord[0:-1]) - 1
                    horiz = False
                # The tiles string may contain wildcards followed by their meaning
                # Remove the ? marks to get the "plain" word formed
                if mm.tiles is not None:
                    m = Move(mm.tiles.replace("?", ""), row, col, horiz)
                    m.make_covers(game.state.board(), mm.tiles)

            elif mm.tiles is None:

                # Degenerate (error) case: this game is stored incorrectly
                # in the NDB datastore. Probably an artifact of the move to
                # Google Cloud NDB.
                pass

            elif mm.tiles[0:4] == "EXCH":

                # Exchange move
                m = ExchangeMove(mm.tiles[5:])

            elif mm.tiles == "PASS":

                # Pass move
                m = PassMove()

            elif mm.tiles == "RSGN":

                # Game resigned
                m = ResignMove(-mm.score)

            elif mm.tiles == "CHALL":

                # Last move challenged
                m = ChallengeMove()

            elif mm.tiles == "RESP":

                # Response to challenge
                m = ResponseMove(mm.score)

            if m is None:
                # Something is wrong: mark the game as erroneous
                game._erroneous = True
            else:
                # Do a "shallow apply" of the move, which updates
                # the board and internal state variables but does
                # not modify the bag or the racks
                game.state.apply_move(m, shallow=True)
                # Append to the move history
                game.moves.append(MoveTuple(player, m, mm.rack, mm.timestamp))
                game.state.set_rack(player, mm.rack)

            player = 1 - player

        # Load the current racks
        game.state.set_rack(0, gm.rack0)
        game.state.set_rack(1, gm.rack1)

        # Find out what tiles are now in the bag
        game.state.recalc_bag()

        # Account for the final tiles in the rack and overtime, if any
        if game.is_over():
            game.finalize_score()
            if not gm.over and not game._erroneous:
                # The game was not marked as over when we loaded it from
                # the datastore, but it is over now. One of the players must
                # have lost on overtime. We need to update the persistent state.
                game._store_locked()

        return game

    def _store_locked(self) -> None:
        """ Store the game after having acquired the object lock """

        assert self.uuid is not None

        gm = GameModel(id=self.uuid)
        gm.timestamp = cast(datetime, self.timestamp)
        gm.ts_last_move = cast(datetime, self.ts_last_move)
        gm.set_player(0, self.player_ids[0])
        gm.set_player(1, self.player_ids[1])
        gm.irack0 = cast(str, self.initial_racks[0])
        gm.irack1 = cast(str, self.initial_racks[1])
        assert self.state is not None
        gm.rack0 = self.state.rack(0)
        gm.rack1 = self.state.rack(1)
        gm.over = self.is_over()
        sc = self.final_scores()  # Includes adjustments if game is over
        gm.score0 = sc[0]
        gm.score1 = sc[1]
        gm.to_move = len(self.moves) % 2
        gm.robot_level = self.robot_level
        gm.prefs = cast(PrefsDict, self._preferences)
        tile_count = 0
        movelist = []
        for m in self.moves:
            mm = MoveModel()
            coord, tiles, score = m.move.summary(self.state)
            # Count the tiles actually laid down
            # Can be negative for a successful challenge
            tile_count += m.move.num_covers()
            mm.coord = coord
            mm.tiles = tiles
            mm.score = score
            mm.rack = m.rack
            mm.timestamp = m.ts
            movelist.append(mm)
        gm.moves = movelist
        gm.tile_count = tile_count
        # Update the database entity
        gm.put()

        # Storing a game that is now over: update the player statistics as well
        if self.is_over():
            # Accumulate best word statistics
            best_word: List[Optional[str]] = [None, None]
            best_word_score = [0, 0]
            player = 0
            for m in self.net_moves:  # Excludes successfully challenged moves
                coord, tiles, score = m.move.summary(self.state)
                if coord:
                    # Keep track of best words laid down by each player
                    if score > best_word_score[player]:
                        best_word_score[player] = score
                        best_word[player] = tiles
                player = 1 - player
            bw0, bw1 = best_word
            pid_0, pid_1 = self.player_ids
            u0 = User.load_if_exists(pid_0) if pid_0 else None
            u1 = User.load_if_exists(pid_1) if pid_1 else None
            if u0:
                mod_0 = u0.adjust_highest_score(sc[0], self.uuid)
                if bw0:
                    mod_0 |= u0.adjust_best_word(bw0, best_word_score[0], self.uuid)
                if mod_0:
                    # Modified: store the updated user entity
                    u0.update()
            if u1:
                mod_1 = u1.adjust_highest_score(sc[1], self.uuid)
                if bw1:
                    mod_1 |= u1.adjust_best_word(bw1, best_word_score[1], self.uuid)
                if mod_1:
                    # Modified: store the updated user entity
                    u1.update()

    def id(self) -> Optional[str]:
        """ Returns the unique id of this game """
        return self.uuid

    @staticmethod
    def autoplayer_name(level: int) -> str:
        """ Return the autoplayer name for a given level """
        i = len(Game.AUTOPLAYERS)
        while i > 0:
            i -= 1
            if level >= Game.AUTOPLAYERS[i][2]:
                return Game.AUTOPLAYERS[i][0]
        return Game.AUTOPLAYERS[0][0]  # Strongest player by default

    def player_nickname(self, index: int) -> str:
        """ Returns the nickname of a player """
        u = (
            None
            if self.player_ids[index] is None
            else User.load_if_exists(self.player_ids[index])
        )
        if u is None:
            # This is an autoplayer
            nick = Game.autoplayer_name(self.robot_level)
        else:
            # This is a human user
            nick = u.nickname()
            if nick[0:8] == "https://":
                # Raw name (path) from Google Accounts: use a more readable version
                nick = Game.UNDEFINED_NAME
        return nick

    def player_fullname(self, index: int) -> str:
        """ Returns the full name of a player """
        u = (
            None
            if self.player_ids[index] is None
            else User.load_if_exists(self.player_ids[index])
        )
        if u is None:
            # This is an autoplayer
            name = Game.autoplayer_name(self.robot_level)
        else:
            # This is a human user
            name = u.full_name().strip()
            if not name:
                name = u.nickname()
                if name[0:8] == "https://":
                    # Raw name (path) from Google Accounts: use a more readable version
                    name = Game.UNDEFINED_NAME
        return name

    def get_pref(self, pref: str) -> Union[None, str, int, bool]:
        """ Retrieve a preference, or None if not found """
        if self._preferences is None:
            return None
        return self._preferences.get(pref, None)

    def set_pref(self, pref: str, value: Union[str, int, bool]) -> None:
        """ Set a preference to a value """
        if self._preferences is None:
            self._preferences = {}
        self._preferences[pref] = value

    @staticmethod
    def fairplay_from_prefs(prefs: Optional[PrefsDict]) -> bool:
        """ Returns the fairplay commitment specified by the given game preferences """
        return prefs is not None and cast(bool, prefs.get("fairplay", False))

    def get_fairplay(self) -> bool:
        """ True if this was originated as a fairplay game """
        return cast(bool, self.get_pref("fairplay")) or False

    def set_fairplay(self, state: bool) -> None:
        """ Set the fairplay commitment of this game """
        self.set_pref("fairplay", state)

    @staticmethod
    def new_bag_from_prefs(prefs: Optional[PrefsDict]) -> bool:
        """ Returns true if the game preferences specify a new bag """
        return prefs is not None and cast(bool, prefs.get("newbag", False))

    def new_bag(self) -> bool:
        """ True if this game uses the new bag """
        return cast(bool, self.get_pref("newbag")) or False

    def set_new_bag(self, state: bool) -> None:
        """ Configures the game as using the new bag """
        self.set_pref("newbag", state)

    @staticmethod
    def manual_wordcheck_from_prefs(prefs: Optional[PrefsDict]) -> bool:
        """ Returns true if the game preferences specify a manual wordcheck """
        return prefs is not None and cast(bool, prefs.get("manual", False))

    def manual_wordcheck(self) -> bool:
        """ True if this game uses manual wordcheck """
        if self.is_robot_game():
            # A robot game always uses automatic wordcheck
            return False
        return cast(bool, self.get_pref("manual")) or False

    def set_manual_wordcheck(self, state: bool) -> None:
        """ Configures the game as using manual wordcheck """
        self.set_pref("manual", state)

    @property
    def board_type(self) -> str:
        """ Return the type of the board used in this game """
        return cast(str, self.get_pref("board_type")) or "standard"

    @property
    def locale(self) -> str:
        """ Return the locale of this game """
        return cast(str, self.get_pref("locale")) or "is_IS"

    @staticmethod
    def tileset_from_prefs(prefs: Optional[PrefsDict]):
        """ Returns the tileset specified by the given game preferences """
        if prefs is None:
            # Stay backwards compatible with old version
            return OldTileSet
        lc = cast(str, prefs.get("locale", "is_IS"))
        if lc == "is_IS":
            # For Icelandic, there are two bags: select one by preference setting
            new_bag = Game.new_bag_from_prefs(prefs)
            return NewTileSet if new_bag else OldTileSet
        # For other locales, use the Alphabet mapping found in languages.py
        return Alphabet.tileset_for_locale(lc)

    @property
    def tileset(self):
        """ Return the tile set used in this game """
        return Game.tileset_from_prefs(self._preferences)

    @cached_property
    def two_letter_words(self) -> TwoLetterGroupTuple:
        """Return the two-letter list that applies to this game,
        as a tuple of two lists, one grouped by first letter, and
        the other grouped by the second (last) letter"""
        vocab = vocabulary_for_locale(self.locale)
        tw0, tw1 = Wordbase.two_letter_words(vocab)
        gr0, gr1 = groupby(tw0, lambda w: w[0]), groupby(tw1, lambda w: w[1])
        return (
            [(key, list(grp)) for key, grp in gr0],
            [(key, list(grp)) for key, grp in gr1],
        )

    @property
    def net_moves(self) -> List[MoveTuple]:
        """ Return a list of net moves, i.e. those that weren't successfully challenged """
        if not self.manual_wordcheck():
            # No challenges possible: just return the complete move list
            return self.moves
        assert self.state is not None
        net_m: List[MoveTuple] = []
        for m in self.moves:
            if m.move.is_successful_challenge(self.state):
                # Successful challenge: Erase the two previous moves
                # (the challenge and the illegal move)
                assert len(net_m) >= 2
                del net_m[-1]
                del net_m[-1]
            else:
                # Not a successful challenge response: add to the net move list
                net_m.append(m)
        return net_m

    @staticmethod
    def get_duration_from_prefs(prefs: Optional[PrefsDict]) -> int:
        """ Return the duration given a dict of game preferences """
        return 0 if prefs is None else cast(int, prefs.get("duration", 0))

    def get_duration(self) -> int:
        """ Return the duration for each player in the game, e.g. 25 if 2x25 minute game """
        return cast(int, self.get_pref("duration")) or 0

    def set_duration(self, duration: int) -> None:
        """ Set the duration for each player in the game, e.g. 25 if 2x25 minute game """
        self.set_pref("duration", duration)

    def is_overdue(self) -> bool:
        """ Return True if no move has been made in the game for OVERDUE_DAYS days """
        ts_last_move = self.ts_last_move or self.timestamp or datetime.utcnow()
        delta = datetime.utcnow() - ts_last_move
        return delta >= timedelta(days=Game.OVERDUE_DAYS)

    def get_elapsed(self) -> Tuple[float, float]:
        """ Return the elapsed time for both players, in seconds, as a tuple """
        elapsed = [0.0, 0.0]
        last_ts = self.timestamp or datetime.utcnow()
        for m in self.moves:
            if m.ts is not None:
                delta = m.ts - last_ts
                last_ts = m.ts
                elapsed[m.player] += delta.total_seconds()
        if self.state is not None and not self.state.is_game_over():
            # Game still going on: Add the time from the last move until now
            delta = datetime.utcnow() - last_ts
            elapsed[self.player_to_move()] += delta.total_seconds()
        return cast(Tuple[float, float], tuple(elapsed))

    def time_info(self) -> Dict[str, Union[int, Tuple[float, float]]]:
        """ Returns a dict with timing information about this game """
        return dict(duration=self.get_duration(), elapsed=self.get_elapsed())

    def overtime(self) -> Tuple[float, float]:
        """ Return overtime for both players, in seconds """
        overtime: List[float] = [0.0, 0.0]
        duration = self.get_duration() * 60.0  # In seconds
        if duration > 0.0:
            # Timed game: calculate the overtime
            el = self.get_elapsed()
            for player in range(2):
                overtime[player] = max(0.0, el[player] - duration)  # Never negative
        return cast(Tuple[float, float], tuple(overtime))

    def overtime_adjustment(self) -> Tuple[int, int]:
        """ Return score adjustments due to overtime, as a tuple with two deltas """
        overtime = self.overtime()
        adjustment = [0, 0]
        for player in range(2):
            if overtime[player] > 0.0:
                # 10 point subtraction for every started minute
                # The formula means that 0.1 second into a new minute
                # a 10-point loss is incurred
                # After 10 minutes, the game is lost and the adjustment maxes out at -100
                adjustment[player] = max(
                    -100, -10 * ((int(overtime[player] + 0.9) + 59) // 60)
                )
        return cast(Tuple[int, int], tuple(adjustment))

    def is_over(self) -> bool:
        """ Return True if the game is over """
        if self._game_over:
            # Use the cached result if available and True
            return True
        if self.state is not None and self.state.is_game_over():
            self._game_over = True
            return True
        if self.get_duration() == 0:
            # Not a timed game: it's not over
            return False
        # Timed game: might now be lost on overtime (even if waiting on a challenge)
        overtime = self.overtime()
        if any(overtime[ix] >= Game.MAX_OVERTIME for ix in range(2)):
            # The game has been lost on overtime
            self._game_over = True
            return True
        return False

    def winning_player(self) -> int:
        """ Returns index of winning player, or -1 if game is tied or not over """
        if not self.is_over():
            return -1
        sc = self.final_scores()
        if sc[0] > sc[1]:
            return 0
        if sc[1] > sc[0]:
            return 1
        return -1

    def finalize_score(self) -> None:
        """ Adjust the score at the end of the game, accounting for left tiles, overtime, etc. """
        assert self.is_over()
        # Final adjustments to score, including rack leave and overtime, if any
        overtime = self.overtime()
        # Check whether a player lost on overtime
        lost_on_overtime = None
        for player in range(2):
            if overtime[player] >= Game.MAX_OVERTIME:
                lost_on_overtime = player
                break
        assert self.state is not None
        self.state.finalize_score(lost_on_overtime, self.overtime_adjustment())

    def final_scores(self) -> Tuple[int, int]:
        """ Return the final score of the game after adjustments, if any """
        assert self.state is not None
        return self.state.final_scores()

    def allows_best_moves(self) -> bool:
        """ Returns True if this game supports full review (has stored racks, etc.) """
        if self.initial_racks[0] is None or self.initial_racks[1] is None:
            # This is an old game stored without rack information: can't display best moves
            return False
        # Never show best moves for games that are still being played
        return self.is_over()

    def check_legality(self, move: MoveBase) -> Union[int, Tuple[int, str]]:
        """ Check whether an incoming move from a client is legal and valid """
        assert self.state is not None
        return self.state.check_legality(move)

    def register_move(self, move: MoveBase) -> None:
        """ Register a new move, updating the score and appending to the move list """
        player_index = self.player_to_move()
        assert self.state is not None
        self.state.apply_move(move)
        self.ts_last_move = datetime.utcnow()
        mt = MoveTuple(
            player_index, move, self.state.rack(player_index), self.ts_last_move
        )
        self.moves.append(mt)
        self.last_move = None  # No response move yet

    def autoplayer_move(self) -> None:
        """ Generate an AutoPlayer move and register it """
        # Create an appropriate AutoPlayer subclass instance
        # depending on the robot level in question
        apl = AutoPlayer.create(self.state, self.robot_level)
        move = apl.generate_move()
        self.register_move(move)
        self.last_move = move  # Store a response move

    def response_move(self) -> None:
        """ Generate a response to a challenge move and register it """
        move = ResponseMove()
        self.register_move(move)
        self.last_move = move  # Store the response move

    def enum_tiles(self, state=None):
        """ Enumerate all tiles on the board in a convenient form """
        if state is None:
            state = self.state
        for x, y, tile, letter in state.board().enum_tiles():
            yield (
                Board.ROWIDS[x] + str(y + 1),
                tile,
                letter,
                self.tileset.scores[tile],
            )

    def state_after_move(self, move_number: int) -> State:
        """ Return a game state after the indicated move, 0=beginning state """
        # Initialize a fresh state object
        s = State(
            drawtiles=False,
            manual_wordcheck=self.manual_wordcheck(),
            tileset=self.tileset,
            locale=self.locale,
            board_type=self.board_type,
        )
        # Set up the initial state
        assert self.state is not None
        for ix in range(2):
            s.set_player_name(ix, self.state.player_name(ix))
            irack = self.initial_racks[ix]
            if irack is None:
                # Load the current rack rather than nothing
                s.set_rack(ix, self.state.rack(ix))
            else:
                # Load the initial rack
                s.set_rack(ix, irack)
        # Apply the moves up to the state point
        for m in self.moves[0:move_number]:
            s.apply_move(m.move, shallow=True)  # Shallow apply
            if m.rack is not None:
                s.set_rack(m.player, m.rack)
        s.recalc_bag()
        return s

    def display_bag(self, player_index: int) -> str:
        """Returns the bag as it should be displayed to the indicated player,
        including the opponent's rack and sorted"""
        assert self.state is not None
        return self.state.display_bag(player_index)

    def num_moves(self) -> int:
        """ Returns the number of moves in the game so far """
        return len(self.moves)

    def is_erroneous(self) -> bool:
        """ Return True if this game object is incorrectly serialized """
        return self._erroneous

    def player_to_move(self) -> int:
        """ Returns the index (0 or 1) of the player whose move it is """
        assert self.state is not None
        return self.state.player_to_move()

    def player_id_to_move(self) -> Optional[str]:
        """ Return the userid of the player whose turn it is, or None if autoplayer """
        return self.player_ids[self.player_to_move()]

    def player_id(self, player_index: int) -> Optional[str]:
        """ Return the userid of the indicated player """
        return self.player_ids[player_index]

    def my_turn(self, user_id: str) -> bool:
        """ Return True if it is the indicated player's turn to move """
        if self.is_over():
            return False
        return self.player_id_to_move() == user_id

    def is_autoplayer(self, player_index: int) -> bool:
        """ Return True if the player in question is an autoplayer """
        return self.player_ids[player_index] is None

    def is_robot_game(self) -> bool:
        """ Return True if one of the players is an autoplayer """
        return self.is_autoplayer(0) or self.is_autoplayer(1)

    def player_index(self, user_id: str) -> Optional[int]:
        """ Return the player index (0 or 1) of the given user, or None if not a player """
        if self.player_ids[0] == user_id:
            return 0
        if self.player_ids[1] == user_id:
            return 1
        return None

    def has_player(self, user_id: str) -> bool:
        """ Return True if the indicated user is a player of this game """
        return self.player_index(user_id) is not None

    def start_time(self) -> str:
        """ Returns the timestamp of the game in a readable format """
        return (
            "" if self.timestamp is None else Alphabet.format_timestamp(self.timestamp)
        )

    def end_time(self) -> str:
        """ Returns the time of the last move in a readable format """
        return (
            ""
            if self.ts_last_move is None
            else Alphabet.format_timestamp(self.ts_last_move)
        )

    def has_new_chat_msg(self, user_id: str) -> bool:
        """ Return True if there is a new chat message that the given user hasn't seen """
        p = self.player_index(user_id)
        if p is None or self.is_autoplayer(1 - p):
            # The user is not a player of this game, or robot opponent: no chat
            return False
        # Check the database
        # TBD: consider memcaching this
        uuid = self.id()
        if not uuid:
            return False
        return ChatModel.check_conversation("game:" + uuid, user_id)

    def _append_final_adjustments(self, movelist: List[MoveSummaryTuple]) -> None:
        """ Appends final score adjustment transactions to the given movelist """

        # Lastplayer is the player who finished the game
        lastplayer = self.moves[-1].player if self.moves else 0
        assert self.state is not None

        if not self.state.is_resigned():

            # If the game did not end by resignation, check for a timeout
            overtime = self.overtime()
            adjustment = list(self.overtime_adjustment())
            sc = self.state.scores()

            if any(overtime[ix] >= Game.MAX_OVERTIME for ix in range(2)):
                # 10 minutes overtime
                # Game ended with a loss on overtime
                ix = 0 if overtime[0] >= Game.MAX_OVERTIME else 1
                adjustment[1 - ix] = 0
                # Adjust score of losing player down by 100 points
                adjustment[ix] = -min(100, sc[ix])
                # If losing player is still winning on points, add points to the
                # winning player so that she leads by one point
                if sc[ix] + adjustment[ix] >= sc[1 - ix]:
                    adjustment[1 - ix] = sc[ix] + adjustment[ix] + 1 - sc[1 - ix]
            else:
                # Normal end of game
                opp_rack = self.state.rack(1 - lastplayer)
                opp_score = self.tileset.score(opp_rack)
                last_rack = self.state.rack(lastplayer)
                last_score = self.tileset.score(last_rack)
                if not last_rack:
                    # Finished with an empty rack: Add double the score of the opponent rack
                    movelist.append((1 - lastplayer, ("", "--", 0)))
                    movelist.append(
                        (lastplayer, ("", "2 * " + opp_rack, 2 * opp_score))
                    )
                elif not opp_rack:
                    # A manual check game that ended with no challenge to a winning final move
                    movelist.append(
                        (1 - lastplayer, ("", "2 * " + last_rack, 2 * last_score))
                    )
                    movelist.append((lastplayer, ("", "--", 0)))
                else:
                    # The game has ended by passes: each player gets her own rack subtracted
                    movelist.append((1 - lastplayer, ("", opp_rack, -1 * opp_score)))
                    movelist.append((lastplayer, ("", last_rack, -1 * last_score)))

            # If this is a timed game, add eventual overtime adjustment
            if tuple(adjustment) != (0, 0):
                movelist.append(
                    (1 - lastplayer, ("", "TIME", adjustment[1 - lastplayer]))
                )
                movelist.append((lastplayer, ("", "TIME", adjustment[lastplayer])))

        # Add a synthetic "game over" move
        movelist.append((1 - lastplayer, ("", "OVER", 0)))

    def get_final_adjustments(self) -> List[MoveSummaryTuple]:
        """ Get a fresh list of the final adjustments made to the game score """
        movelist: List[MoveSummaryTuple] = []
        self._append_final_adjustments(movelist)
        return movelist

    def is_challengeable(self) -> bool:
        """ Return True if the last move in the game is challengeable """
        assert self.state is not None
        return self.state.is_challengeable()

    def is_last_challenge(self) -> bool:
        """ Return True if the last tile move has been made and is pending a challenge or pass """
        assert self.state is not None
        return self.state.is_last_challenge()

    def client_state(
        self,
        player_index: Optional[int],
        lastmove: Optional[MoveBase] = None,
        deep: bool = False,
    ) -> Dict[str, Any]:
        """ Create a package of information for the client about the current state """
        assert self.state is not None
        reply: Dict[str, Any] = dict()
        num_moves = 1
        lm: Optional[MoveBase] = None
        succ_chall = False
        if self.last_move is not None:
            # Show the autoplayer or response move that was made
            lm = self.last_move
            num_moves = 2  # One new move to be added to move list
        elif lastmove is not None:
            # The indicated move should be included in the client state
            # (used when notifying an opponent of a new move through a channel)
            lm = lastmove
        if lm is not None:
            reply["lastmove"] = lm.details(self.state)
            # Successful challenge?
            succ_chall = lm.is_successful_challenge(self.state)
        newmoves = [
            (m.player, m.move.summary(self.state)) for m in self.moves[-num_moves:]
        ]

        assert self.state is not None
        if self.is_over():
            # The game is now over - one of the players finished it
            self._append_final_adjustments(newmoves)
            reply["result"] = Error.GAME_OVER  # Not really an error
            reply["xchg"] = False  # Exchange move not allowed
            reply["chall"] = False  # Challenge not allowed
            reply["last_chall"] = False  # Not in last challenge state
            reply["bag"] = self.state.bag().contents()
        else:
            # Game is still in progress
            assert player_index is not None
            # ...but in a last-challenge state
            last_chall = self.state.is_last_challenge()
            reply["result"] = 0  # Indicate no error
            reply["xchg"] = False if last_chall else self.state.is_exchange_allowed()
            reply["chall"] = self.state.is_challengeable()
            reply["last_chall"] = last_chall
            reply["bag"] = self.display_bag(player_index)

        if player_index is None:
            reply["rack"] = ""
        else:
            reply["rack"] = self.state.rack_details(player_index)
        reply["num_moves"] = len(self.moves)
        reply["newmoves"] = newmoves
        reply["scores"] = self.final_scores()
        reply["succ_chall"] = succ_chall
        reply["player"] = player_index  # Can be None if the game is over
        reply["newbag"] = self.new_bag()
        reply["manual"] = self.manual_wordcheck()
        reply["locale"] = self.locale
        reply["alphabet"] = self.tileset.alphabet.order
        reply["tile_scores"] = self.tileset.scores
        reply["board_type"] = self.board_type
        reply["two_letter_words"] = self.two_letter_words
        if self.get_duration():
            # Timed game: send information about elapsed time
            reply["time_info"] = self.time_info()
        if deep:
            # Send all moves
            reply["moves"] = [
                (m.player, m.move.summary(self.state)) for m in self.moves[0:-num_moves]
            ]
            reply["fairplay"] = self.get_fairplay()
            reply["autoplayer"] = [self.is_autoplayer(0), self.is_autoplayer(1)]
            reply["nickname"] = [self.player_nickname(0), self.player_nickname(1)]
            reply["userid"] = [self.player_id(0), self.player_id(1)]
            reply["fullname"] = [self.player_fullname(0), self.player_fullname(1)]
            reply["overdue"] = self.is_overdue()

        return reply

    def bingoes(self) -> Tuple[List[Tuple[str, int]], List[Tuple[str, int]]]:
        """ Returns a tuple of lists of bingoes for both players """
        # List all bingoes in the game
        assert self.state is not None
        bingoes = [
            (m.player, m.move.summary(self.state))
            for m in self.net_moves
            if m.move.is_bingo
        ]

        def _stripq(s: str) -> str:
            return s.replace("?", "")

        # Populate (word, score) tuples for each bingo for each player
        bingo0 = [(_stripq(ms[1]), ms[2]) for p, ms in bingoes if p == 0]
        bingo1 = [(_stripq(ms[1]), ms[2]) for p, ms in bingoes if p == 1]
        # noinspection PyRedundantParentheses
        return (bingo0, bingo1)

    def statistics(self) -> StatsDict:
        """ Return a set of statistics on the game to be displayed by the client """
        assert self.state is not None
        reply: StatsDict = dict()
        if self.is_over():
            # Indicate that the game is over (not really an error)
            reply["result"] = Error.GAME_OVER
        else:
            reply["result"] = 0  # Game still in progress
        reply["gamestart"] = self.start_time()
        reply["gameend"] = self.end_time()
        reply["duration"] = self.get_duration()
        reply["scores"] = sc = self.final_scores()
        # New bag?
        reply["newbag"] = self.new_bag()
        # Manual wordcheck?
        reply["manual"] = self.manual_wordcheck()
        # Number of moves made
        reply["moves0"] = m0 = (len(self.moves) + 1) // 2  # Floor division
        reply["moves1"] = m1 = (len(self.moves) + 0) // 2  # Floor division
        # Count bingoes and covers for moves that were not successfully challenged
        net_moves = self.net_moves
        ncovers = [(m.player, m.move.num_covers()) for m in net_moves]
        bingoes = [(p, nc == Rack.MAX_TILES) for p, nc in ncovers]
        # Number of bingoes (net of successful challenges)
        reply["bingoes0"] = sum([1 if p == 0 and bingo else 0 for p, bingo in bingoes])
        reply["bingoes1"] = sum([1 if p == 1 and bingo else 0 for p, bingo in bingoes])
        # Number of tiles laid down (net of successful challenges)
        reply["tiles0"] = t0 = sum([nc if p == 0 else 0 for p, nc in ncovers])
        reply["tiles1"] = t1 = sum([nc if p == 1 else 0 for p, nc in ncovers])
        blanks = [0, 0]
        letterscore = [0, 0]
        cleanscore = [0, 0]
        wrong_chall = [0, 0]  # Points gained by wrong challenges from opponent
        # Loop through the moves, collecting stats
        for m in net_moves:  # Omit successfully challenged moves
            _, wrd, msc = m.move.summary(self.state)
            if wrd == "RESP":
                assert msc > 0
                # Wrong challenge by opponent: add 10 points
                wrong_chall[m.player] += msc
            elif wrd != "RSGN":
                # Don't include a resignation penalty in the clean score
                cleanscore[m.player] += msc
            if m.move.num_covers() == 0:
                # Exchange, pass or resign move
                continue
            for _, tile, _, score in m.move.details(self.state):
                if tile == "?":
                    blanks[m.player] += 1
                letterscore[m.player] += score
        # Number of blanks laid down
        reply["blanks0"] = b0 = blanks[0]
        reply["blanks1"] = b1 = blanks[1]
        # Sum of straight letter scores
        reply["letterscore0"] = lsc0 = letterscore[0]
        reply["letterscore1"] = lsc1 = letterscore[1]
        # Calculate average straight score of tiles laid down (excluding blanks)
        reply["average0"] = (float(lsc0) / (t0 - b0)) if (t0 > b0) else 0.0
        reply["average1"] = (float(lsc1) / (t1 - b1)) if (t1 > b1) else 0.0
        # Calculate point multiple of tiles laid down (score / nominal points)
        reply["multiple0"] = (float(cleanscore[0]) / lsc0) if (lsc0 > 0) else 0.0
        reply["multiple1"] = (float(cleanscore[1]) / lsc1) if (lsc1 > 0) else 0.0
        # Calculate average score of each move
        reply["avgmove0"] = (float(cleanscore[0]) / m0) if (m0 > 0) else 0.0
        reply["avgmove1"] = (float(cleanscore[1]) / m1) if (m1 > 0) else 0.0
        # Plain sum of move scores
        reply["cleantotal0"] = cleanscore[0]
        reply["cleantotal1"] = cleanscore[1]
        # Score from wrong challenges by opponent
        reply["wrongchall0"] = wrong_chall[0]
        reply["wrongchall1"] = wrong_chall[1]
        # Contribution of overtime at the end of the game
        ov = self.overtime()
        if any(ov[ix] >= Game.MAX_OVERTIME for ix in range(2)):
            # Game was lost on overtime
            reply["remaining0"] = 0
            reply["remaining1"] = 0
            reply["overtime0"] = sc[0] - cleanscore[0] - wrong_chall[0]
            reply["overtime1"] = sc[1] - cleanscore[1] - wrong_chall[0]
        else:
            oa = self.overtime_adjustment()
            reply["overtime0"] = oa[0]
            reply["overtime1"] = oa[1]
            # Contribution of remaining tiles at the end of the game
            reply["remaining0"] = sc[0] - cleanscore[0] - oa[0] - wrong_chall[0]
            reply["remaining1"] = sc[1] - cleanscore[1] - oa[1] - wrong_chall[1]
        # Score ratios (percentages)
        totalsc = sc[0] + sc[1]
        reply["ratio0"] = (float(sc[0]) / totalsc * 100.0) if totalsc > 0 else 0.0
        reply["ratio1"] = (float(sc[1]) / totalsc * 100.0) if totalsc > 0 else 0.0
        return reply<|MERGE_RESOLUTION|>--- conflicted
+++ resolved
@@ -282,12 +282,7 @@
 
     def full_name(self) -> str:
         """ Returns the full name of a user """
-<<<<<<< HEAD
         return self.get_string_pref("full_name")
-=======
-        fn = cast(Optional[str], self.get_pref("full_name"))
-        return "" if fn is None else fn
->>>>>>> b8b4581b
 
     def set_full_name(self, full_name: str) -> None:
         """ Sets the full name of a user """
@@ -295,12 +290,7 @@
 
     def email(self) -> str:
         """ Returns the e-mail address of a user """
-<<<<<<< HEAD
         return self.get_string_pref("email", self._email)
-=======
-        em = cast(Optional[str], self.get_pref("email", self._email))
-        return "" if em is None else em
->>>>>>> b8b4581b
 
     def set_email(self, email: str) -> None:
         """ Sets the e-mail address of a user """
@@ -308,10 +298,6 @@
 
     def audio(self) -> bool:
         """ Returns True if the user wants audible signals """
-<<<<<<< HEAD
-=======
-        em = cast(Optional[bool], self.get_pref("audio"))
->>>>>>> b8b4581b
         # True by default
         return self.get_bool_pref("audio", True)
 
