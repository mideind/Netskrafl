# Byte-compiled / optimized / DLL files
__pycache__/
*.py[cod]

# C extensions
*.so

# Compressed DAWG trees
*.dawg

# Pickled DAWG trees
*.pickle

# Profile data
*.profile

<<<<<<< HEAD
# Visual Studio Code tweaks
=======
# Debugger stuff
>>>>>>> de843ccd
pydev_startup.py

# Secret session key
resources/secret_key.bin
resources/salescloud_key.bin

# Private GAE services key
resources/netskrafl-*.json

# Unsorted BIN word lists
resources/ordalistimax15.txt
resources/ordalisti.algeng.txt

<<<<<<< HEAD
# TWL and SOWPODS word lists
=======
# Non-Icelandic word lists
>>>>>>> de843ccd
resources/TWL06.txt
resources/sowpods.txt

# CSS files generated from Less
static/skrafl-curry.css
static/skrafl-desat.css

# Concatenated JS
static/netskrafl.js
static/main.js
static/wait.js

# Minified JavaScript
static/netskrafl.min.js
static/main.min.js
static/wait.min.js

# Python package folders required for AppEngine
lib/
lib64/

# Scratch work files
templates/main-scratch.html
profile.bin
*.sublime-project
*.sublime-workspace
*.code-workspace
static/NetskraflFacebookCover.jpg
*.bak
.vscode/

# Distribution / packaging / IDEs
.Python
google/
env/
.env
bin/
build/
develop-eggs/
dist/
eggs/
parts/
sdist/
var/
*.egg-info/
.config/
.installed.cfg
*.egg
log/
console/
venv/
node_modules/
.idea/
.vscode/

# Node dependency descriptions
package*.json

# Installer logs
pip-log.txt
pip-delete-this-directory.txt
deploy_done.py

# Unit test / coverage reports
htmlcov/
.tox/
.coverage
.cache
nosetests.xml
coverage.xml

# Translations
*.mo

# Mr Developer
.mr.developer.cfg
.project
.pydevproject

# Rope
.ropeproject

# Django stuff:
*.log
*.pot

# Sphinx documentation
docs/_build/


# =========================
# Operating System Files
# =========================

# OSX
# =========================

.DS_Store
.AppleDouble
.LSOverride

# Icon must ends with two \r.
Icon


# Thumbnails
._*

# Files that might appear on external disk
.Spotlight-V100
.Trashes

# Windows
# =========================

# Windows image file caches
Thumbs.db
ehthumbs.db

# Folder config file
Desktop.ini

# Recycle Bin used on file shares
$RECYCLE.BIN/

# Windows Installer files
*.cab
*.msi
*.msm
*.msp
.env<|MERGE_RESOLUTION|>--- conflicted
+++ resolved
@@ -14,11 +14,7 @@
 # Profile data
 *.profile
 
-<<<<<<< HEAD
 # Visual Studio Code tweaks
-=======
-# Debugger stuff
->>>>>>> de843ccd
 pydev_startup.py
 
 # Secret session key
@@ -32,11 +28,7 @@
 resources/ordalistimax15.txt
 resources/ordalisti.algeng.txt
 
-<<<<<<< HEAD
-# TWL and SOWPODS word lists
-=======
 # Non-Icelandic word lists
->>>>>>> de843ccd
 resources/TWL06.txt
 resources/sowpods.txt
 
