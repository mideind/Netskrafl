--- conflicted
+++ resolved
@@ -566,10 +566,7 @@
         return jsonify(result=err, msg=msg)
 
     opponent: Optional[str] = None
-<<<<<<< HEAD
-=======
-
->>>>>>> b914d79c
+
     # Serialize access to the following code section
     with autoplayer_lock:
 
