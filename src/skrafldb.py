"""

    Skrafldb - persistent data management for the Netskrafl application

    Copyright © 2025 Miðeind ehf.
    Author: Vilhjálmur Þorsteinsson

    The Creative Commons Attribution-NonCommercial 4.0
    International Public License (CC-BY-NC 4.0) applies to this software.
    For further information, see https://github.com/mideind/Netskrafl

    This module stores data in the Google App Engine NDB
    (see https://developers.google.com/appengine/docs/python/ndb/).

    The data model is as follows:

    UserModel:
        nickname : string
        inactive : boolean
        prefs : dict
        timestamp : timestamp

    MoveModel:
        coord : string
        tiles : string # Blanks are denoted by '?' followed by meaning
        score : integer
        rack : string # Contents of rack after move
        timestamp : timestamp

    GameModel:
        player0 : key into UserModel
        player1 : key into UserModel
        irack0 : string # Initial rack
        irack1 : string
        rack0 : string # Current rack
        rack1 : string
        score0 : integer
        score1 : integer
        to_move : integer # Whose move is it, 0 or 1
        over : boolean # Is the game over?
        timestamp : timestamp # Start time of game
        ts_last_move : timestamp # Time of last move
        moves : array of MoveModel

    FavoriteModel:
        parent = key into UserModel
        destuser: key into UserModel

    ChallengeModel:
        parent = key into UserModel
        destuser : key into UserModel
        timestamp : timestamp
        prefs : dict

    According to the NDB documentation, an ideal index for a query
    should contain - in the order given:
    1) Properties used in equality filters
    2) Property used in an inequality filter (only one allowed)
    3) Properties used for ordering

"""

# pylint: disable=too-many-lines

from __future__ import annotations

from typing import (
    ContextManager,
    Dict,
    Generic,
    Literal,
    NamedTuple,
    Sequence,
    Set,
    Tuple,
    Optional,
    Iterator,
    Iterable,
    List,
    Any,
    Type,
    TypeVar,
    TypedDict,
    Union,
    Callable,
    cast,
    overload,
)

import logging
import uuid
from dataclasses import dataclass
from datetime import UTC, datetime

from google.cloud import ndb  # type: ignore

from config import (
    DEFAULT_ELO,
    DEFAULT_LOCALE,
    DEFAULT_THUMBNAIL_SIZE,
    ESTABLISHED_MARK,
    NETSKRAFL,
)
from cache import memcache


# Type definitions
_T = TypeVar("_T", covariant=True)
_T_Model = TypeVar("_T_Model", bound=ndb.Model)


class PrefsDict(TypedDict, total=False):
    """Dictionary of user or game preferences"""

    full_name: str
    email: str
    locale: str
    duration: int
    fairplay: bool
    newbag: bool
    manual: bool
    board_type: str


ChallengeTuple = NamedTuple(
    "ChallengeTuple",
    [
        ("opp", Optional[str]),  # Challenged user
        ("prefs", Optional[PrefsDict]),  # Parameters of the challenge
        ("ts", datetime),  # Timestamp of the challenge
        ("key", str),  # Key of the ChallengeModel entity
    ],
)


class StatsDict(TypedDict):
    """Summarized result from a StatsModel query"""

    user: Optional[str]
    robot_level: int
    timestamp: datetime
    games: int
    elo: int
    score: int
    score_against: int
    wins: int
    losses: int
    rank: int


StatsResults = List[StatsDict]


class LiveGameDict(TypedDict):
    """The dictionary returned from the iter_live_games() method"""

    uuid: str
    ts: datetime
    opp: Optional[str]
    robot_level: int
    my_turn: bool
    sc0: int
    sc1: int
    prefs: Optional[PrefsDict]
    tile_count: int
    locale: str


class FinishedGameDict(TypedDict):
    """The dictionary returned from the list_finished_games() method"""

    uuid: str
    ts: datetime
    ts_last_move: datetime
    opp: Optional[str]
    robot_level: int
    sc0: int
    sc1: int
    elo_adj: Optional[int]
    human_elo_adj: Optional[int]
    manual_elo_adj: Optional[int]
    prefs: Optional[PrefsDict]
    locale: str


class ZombieGameDict(TypedDict):
    """The dictionary returned from the ZombieModel.list_games() method"""

    uuid: str
    ts: datetime
    opp: Optional[str]
    robot_level: int
    sc0: int
    sc1: int
    locale: str


class ChatModelHistoryDict(TypedDict):
    """The dictionary returned from the ChatModel.chat_history() method"""

    user: str
    ts: datetime
    last_msg: str
    unread: bool


class ListPrefixDict(TypedDict):
    """The dictionary returned from the UserModel.list_prefix() method"""

    id: str
    nickname: str
    prefs: PrefsDict
    timestamp: datetime
    ready: Optional[bool]
    ready_timed: Optional[bool]
    elo: int
    human_elo: int
    manual_elo: int
    image: Optional[str]
    has_image_blob: bool


class RatingDict(TypedDict):
    """The dictionary returned from RatingModel.list_rating() function"""

    rank: int
    userid: str
    games: int
    elo: int
    score: int
    score_against: int
    wins: int
    losses: int
    rank_yesterday: int
    games_yesterday: int
    elo_yesterday: int
    score_yesterday: int
    score_against_yesterday: int
    wins_yesterday: int
    losses_yesterday: int
    rank_week_ago: int
    games_week_ago: int
    elo_week_ago: int
    score_week_ago: int
    score_against_week_ago: int
    wins_week_ago: int
    losses_week_ago: int
    rank_month_ago: int
    games_month_ago: int
    elo_month_ago: int
    score_month_ago: int
    score_against_month_ago: int
    wins_month_ago: int
    losses_month_ago: int


class RatingForLocaleDict(TypedDict):
    """The dictionary returned from EloModel.list_rating() function"""

    rank: int
    userid: str
    elo: int


@dataclass
class EloDict:
    """A class that encapsulates the Elo scores of a player"""

    elo: int
    human_elo: int
    manual_elo: int


DEFAULT_ELO_DICT = EloDict(
    elo=DEFAULT_ELO, human_elo=DEFAULT_ELO, manual_elo=DEFAULT_ELO
)


class Query(Generic[_T_Model], ndb.Query):
    """A type-safer wrapper around ndb.Query"""

    # Be careful with this class: It is included for type checking only.
    # At run-time, query instances will typically be of type ndb.Query,
    # not of this class. Functionality included here will thus rarely
    # be invoked, if at all.

    def order(self, *args: Any, **kwargs: Any) -> Query[_T_Model]:
        f: Callable[..., Query[_T_Model]] = cast(Any, super()).order
        return f(*args, **kwargs)

    def filter(self, *args: Any, **kwargs: Any) -> Query[_T_Model]:
        f: Callable[..., Query[_T_Model]] = cast(Any, super()).filter
        return f(*args, **kwargs)

    @overload
    def fetch(self, keys_only: Literal[True], **kwargs: Any) -> Sequence[Key[_T_Model]]:  # type: ignore
        """Special signature for a key-only fetch"""
        ...

    @overload
    def fetch(self, *args: Any, **kwargs: Any) -> Sequence[_T_Model]: ...  # type: ignore

    def fetch(
        self, *args: Any, **kwargs: Any
    ) -> Union[Sequence[Key[_T_Model]], Sequence[_T_Model]]:
        f: Callable[..., Union[Sequence[Key[_T_Model]], Sequence[_T_Model]]] = cast(
            Any, super()
        ).fetch
        return f(*args, **kwargs)

    def fetch_async(
        self, limit: Optional[int] = None, **kwargs: Any
    ) -> Future[_T_Model]:
        f: Callable[..., Future[_T_Model]] = cast(Any, super()).fetch_async
        return f(limit=limit, **kwargs)

    def fetch_page(
        self, *args: Any, **kwargs: Any
    ) -> Tuple[Iterable[_T_Model], int, bool]:
        f: Callable[..., Tuple[Iterable[_T_Model], int, bool]] = cast(
            Any, super()
        ).fetch_page
        return f(*args, **kwargs)

    @overload
    def get(self, keys_only: Literal[True], **kwargs: Any) -> Optional[Key[_T_Model]]:  # type: ignore
        """Special signature for a key-only get"""
        ...

    @overload
    def get(self, *args: Any, **kwargs: Any) -> Optional[_T_Model]: ...  # type: ignore

    def get(self, *args: Any, **kwargs: Any) -> Union[None, Key[_T_Model], _T_Model]:
        f: Callable[..., Union[None, Key[_T_Model], _T_Model]] = cast(Any, super()).get
        return f(*args, **kwargs)

    def count(self, *args: Any, **kwargs: Any) -> int:
        return cast(Any, super()).count(*args, **kwargs)

    @overload
    def iter(self, keys_only: Literal[True], **kwargs: Any) -> Iterator[Key[_T_Model]]:  # type: ignore
        """Special signature for key-only iteration"""
        ...

    @overload
    def iter(self, *args: Any, **kwargs: Any) -> Iterator[_T_Model]: ...  # type: ignore

    def iter(
        self, *args: Any, **kwargs: Any
    ) -> Union[Iterator[Key[_T_Model]], Iterator[_T_Model]]:
        f: Callable[..., Union[Iterator[Key[_T_Model]], Iterator[_T_Model]]] = cast(
            Any, super()
        ).iter
        return f(*args, **kwargs)


class Future(Generic[_T], ndb.Future):
    """A type-safer wrapper around ndb.Future"""

    def get_result(self) -> List[_T]:
        f: Callable[[], List[_T]] = cast(Any, super()).get_result
        return f()

    @staticmethod
    def wait_all(futures: Sequence[Future[_T]]) -> None:
        cast(Any, ndb.Future).wait_all(futures)


class Key(Generic[_T_Model], ndb.Key):
    """A type-safer wrapper around ndb.Key"""

    def id(self) -> str:
        return cast(str, cast(Any, super()).id())

    def parent(self) -> Optional[Key[ndb.Model]]:
        return cast(Optional[Key[ndb.Model]], cast(Any, super()).parent())

    def get(self, *args: Any, **kwargs: Any) -> Optional[_T_Model]:
        return cast(Optional[_T_Model], cast(Any, super()).get(*args, **kwargs))

    def delete(self, *args: Any, **kwargs: Any) -> None:
        cast(Any, super()).delete(*args, **kwargs)


class Model(Generic[_T_Model], ndb.Model):
    """A type-safer wrapper around ndb.Model"""

    @property
    def key(self) -> Key[_T_Model]:  # type: ignore
        return cast(Key[_T_Model], cast(Any, super()).key)

    def put(self, **kwargs: Any) -> Key[_T_Model]:
        return cast(Any, super()).put(**kwargs)

    @classmethod
    def put_multi(cls: Type[_T_Model], recs: Iterable[_T_Model]) -> None:
        ndb.put_multi(list(recs))

    @classmethod
    def get_by_id(  # type: ignore
        cls: Type[_T_Model], identifier: str, **kwargs: Any
    ) -> Optional[_T_Model]:
        return cast(Any, super()).get_by_id(identifier, **kwargs)

    @classmethod
    def query(cls: Type[_T_Model], *args: Any, **kwargs: Any) -> Query[_T_Model]:
        return cast(Query[_T_Model], cast(Any, super()).query(*args, **kwargs))

    @staticmethod
    def DbKey(kind: Type[_T_Model], indexed: bool = True) -> Key[_T_Model]:
        return cast(
            Key[_T_Model], ndb.KeyProperty(kind=kind, required=True, indexed=indexed)
        )

    @staticmethod
    def OptionalDbKey(
        kind: Type[_T_Model], indexed: bool = True
    ) -> Optional[Key[_T_Model]]:
        return cast(
            Optional[Key[_T_Model]],
            ndb.KeyProperty(kind=kind, required=False, indexed=indexed, default=None),
        )

    @staticmethod
    def Str() -> str:
        """This is indexed by default"""
        return cast(str, ndb.StringProperty(required=True))

    @staticmethod
    def OptionalStr(default: Optional[str] = None) -> Optional[str]:
        """This is indexed by default"""
        return cast(Optional[str], ndb.StringProperty(required=False, default=default))

    @staticmethod
    def Text() -> str:
        """Nonindexed string"""
        return cast(str, ndb.TextProperty(required=True))

    @staticmethod
    def Blob() -> bytes:
        """Nonindexed byte string"""
        return cast(bytes, ndb.BlobProperty(required=True))

    @staticmethod
    def OptionalBlob(default: Optional[bytes] = None) -> Optional[bytes]:
        """Nonindexed byte string, optional"""
        return cast(Optional[bytes], ndb.BlobProperty(required=False, default=default))

    @staticmethod
    def Bool() -> bool:
        return cast(bool, ndb.BooleanProperty(required=True))

    @staticmethod
    def OptionalBool(default: Optional[bool] = None) -> Optional[bool]:
        return cast(
            Optional[bool], ndb.BooleanProperty(required=False, default=default)
        )

    @staticmethod
    def Int(default: Optional[int] = None, indexed: bool = False) -> int:
        return cast(
            int,
            ndb.IntegerProperty(
                required=(default is None), default=default, indexed=indexed
            ),
        )

    @staticmethod
    def OptionalInt(
        default: Optional[int] = None, indexed: bool = False
    ) -> Optional[int]:
        return cast(
            Optional[int],
            ndb.IntegerProperty(required=False, default=default, indexed=indexed),
        )

    @staticmethod
    def Datetime(
        default: Optional[datetime] = None,
        indexed: bool = False,
        auto_now_add: bool = False,
    ) -> datetime:
        return cast(
            datetime,
            ndb.DateTimeProperty(
                required=True,
                default=default,
                indexed=indexed,
                auto_now_add=auto_now_add,
                tzinfo=UTC,
            ),
        )

    @staticmethod
    def OptionalDatetime(
        default: Optional[datetime] = None, indexed: bool = False
    ) -> Optional[datetime]:
        return cast(
            Optional[datetime],
            ndb.DateTimeProperty(
                required=False,
                default=default,
                indexed=indexed,
                tzinfo=UTC,
            ),
        )


class Client:
    """Wrapper for the ndb client instance singleton"""

    _client = ndb.Client()
    _global_cache = ndb.RedisCache(memcache.get_redis_client())

    def __init__(self) -> None:
        pass

    @classmethod
    def get_context(cls) -> ContextManager[ndb.Context]:
        """Return the ndb client instance singleton"""
        return cls._client.context(global_cache=cls._global_cache)


class Context:
    """Wrapper for ndb context operations"""

    def __init__(self) -> None:
        pass

    @staticmethod
    def disable_cache() -> None:
        """Disable the ndb in-context cache for this context"""
        ctx = cast(Any, ndb).get_context()
        assert ctx is not None
        ctx.set_cache_policy(False)

    @staticmethod
    def disable_global_cache() -> None:
        """Disable the ndb global memcache for this context"""
        ctx = cast(Any, ndb).get_context()
        assert ctx is not None
        ctx.set_memcache_policy(False)


class Unique:
    """Utility class for generation of unique id strings for keys"""

    def __init__(self) -> None:
        pass

    @staticmethod
    def id() -> str:
        """Generates unique id strings"""
        return str(uuid.uuid1())  # Random UUID


def iter_q(
    q: Query[_T_Model],
    chunk_size: int = 50,
    limit: int = 0,
    projection: Optional[List[str]] = None,
) -> Iterator[_T_Model]:
    """Generator for iterating through a query using a cursor"""
    if 0 < limit < chunk_size:
        # Don't fetch more than we want
        chunk_size = limit
    items, next_cursor, more = q.fetch_page(chunk_size, projection=projection)
    count = 0
    while items:
        for item in items:
            yield item
            count += 1
            if limit and count >= limit:
                # A limit was set and we'we reached it: stop
                return
        if not more or not next_cursor:
            # The query is exhausted: stop
            return
        # Get the next chunk
        items, next_cursor, more = q.fetch_page(
            chunk_size, start_cursor=next_cursor, projection=projection
        )


def put_multi(recs: Iterable[_T_Model]) -> None:
    """Type-safer call to ndb.put_multi()"""
    ndb.put_multi(list(recs))


def delete_multi(keys: Iterable[Key[_T_Model]]) -> None:
    """Type-safer call to ndb.delete_multi()"""
    ndb.delete_multi(list(keys))


class UserModel(Model["UserModel"]):
    """Models an individual user"""

    nickname = Model.Str()

    email = Model.OptionalStr()

    # A user image can be either a URL
    # or a complete JPEG image stored in a BLOB
    # Note: indexing of string properties is mandatory
    image = Model.OptionalStr()
    image_blob = Model.OptionalBlob()  # Not indexed

    # OAuth2 account identifier (unfortunately different from GAE user id)
    # optionally prefixed by the authentication provider id (default: 'google:')
    account = Model.OptionalStr()

    # User subscription plan; currently either empty or "friend"
    plan = Model.OptionalStr()

    # Lower case nickname and full name of user - used for search
    nick_lc = Model.OptionalStr()
    name_lc = Model.OptionalStr()

    # Is the user no longer active/enabled?
    inactive = Model.Bool()
    # The user's preferred locale, i.e. language and other settings
    locale = Model.OptionalStr(default=DEFAULT_LOCALE)
    # The user's location (normally an ISO country code)
    location = Model.OptionalStr(default="")
    # Preferences dictionary
    prefs = cast(PrefsDict, ndb.JsonProperty())
    # Creation time of the user entity
    timestamp = Model.Datetime(auto_now_add=True)
    # Last login for the user
    last_login = Model.OptionalDatetime()
    # Ready for challenges?
    ready = Model.OptionalBool(default=True)
    # Ready for timed challenges?
    ready_timed = Model.OptionalBool(default=True)
    # Chat disabled?
    chat_disabled = Model.OptionalBool(default=False)
    # Elo points
    elo = Model.Int(default=0, indexed=True)
    # Elo points for human-only games
    human_elo = Model.Int(default=0, indexed=True)
    # Elo points for manual (competition) games
    manual_elo = Model.Int(default=0, indexed=True)
    # Best total score in a game
    highest_score = Model.Int(default=0, indexed=True)
    # Note: indexing of string properties is mandatory
    highest_score_game = Model.OptionalStr()
    # Best word laid down
    # Note: indexing of string properties is mandatory
    best_word = Model.OptionalStr()
    best_word_score = Model.Int(default=0, indexed=True)
    # Note: indexing of string properties is mandatory
    best_word_game = Model.OptionalStr()
    # Number of completed human games
    games = Model.Int(default=0, indexed=False)

    @classmethod
    def create(
        cls,
        user_id: str,
        account: str,
        email: str,
        nickname: str,
        image: str,
        preferences: Optional[PrefsDict] = None,
        locale: Optional[str] = None,
    ) -> str:
        """Create a new user"""
        user: UserModel = cls(id=user_id)
        user.account = account
        user.email = email
        user.image = image
        user.image_blob = None
        user.nickname = nickname  # Default to the same nickname
        user.nick_lc = nickname.lower()
        user.inactive = False  # A new user is always active
        user.prefs = preferences or {}  # Default to no preferences
        user.name_lc = user.prefs.get("full_name", "").lower()
        user.ready = True  # Ready for new challenges by default
        user.ready_timed = True  # Ready for timed games by default
        user.locale = locale or DEFAULT_LOCALE
        user.last_login = datetime.now(UTC)
        user.games = 0
        return user.put().id()

    @classmethod
    def fetch(cls, user_id: str) -> Optional[UserModel]:
        """Fetch a user entity by id"""
        return cls.get_by_id(user_id, use_cache=False, use_global_cache=False)

    @classmethod
    def fetch_account(cls, account: str) -> Optional[UserModel]:
        """Attempt to fetch a user by OAuth2 account id,
        eventually prefixed by the authentication provider"""
        if not account:
            return None
        q = cls.query(UserModel.account == account)
        return q.get()

    @classmethod
    def fetch_nickname(cls, nickname: str, ignore_case: bool) -> Optional[UserModel]:
        """Attempt to fetch a user by nickname"""
        lc = nickname.lower()
        if ignore_case:
            # Do a lowercase lookup first, it's more general
            q = cls.query(UserModel.nick_lc == lc)
            if (u := q.get()) is not None:
                return u
            if lc == nickname:
                # The nickname is already all lowercase: no need to do another lookup
                return None
        # Do a case-sensitive lookup
        q = cls.query(UserModel.nickname == nickname)
        return q.get()

    @classmethod
    def fetch_email(cls, email: str) -> Optional[UserModel]:
        """Attempt to fetch a user by email"""
        if not email:
            return None
        # Note that multiple records with the same e-mail may occur
        # Do not return inactive accounts
        q = cls.query(UserModel.email == email.lower()).filter(
            UserModel.inactive == False
        )
        result = q.fetch()
        if not result:
            return None
        # If multiple user records have the same email, return the newest one
        # - but try to keep user records with elo==0 out of the picture
        return sorted(result, key=lambda u: (u.elo > 0, u.timestamp), reverse=True)[0]

    @classmethod
    def fetch_multi(cls, user_ids: Iterable[str]) -> List[Optional[UserModel]]:
        """Fetch multiple user entities by id list"""
        # Google NDB/RPC doesn't allow more than 1000 entities per get_multi() call
        MAX_CHUNK = 1000
        result: List[Optional[UserModel]] = []
        ix = 0
        user_ids = list(user_ids)
        end = len(user_ids)
        while ix < end:
            keys: Sequence[Key[UserModel]] = [
                Key(UserModel, uid) for uid in user_ids[ix : ix + MAX_CHUNK]
            ]
            len_keys = len(keys)
            recs = cast(
                List[Optional[UserModel]],
<<<<<<< HEAD
                ndb.get_multi(cast(Sequence[Key[UserModel]], keys)),
=======
                ndb.get_multi(keys),
>>>>>>> e4ba78ca
            )
            if ix == 0 and len_keys == end:
                # Most common case: just a single, complete read
                return recs
            # Otherwise, accumulate chunks
            result.extend(recs)
            ix += len_keys
        return result

    def user_id(self) -> str:
        """Return the ndb key of a user as a string"""
        return self.key.id()

    def get_image(self) -> Tuple[Optional[str], Optional[bytes]]:
        """Obtain image data about the user, consisting of
        a string and a BLOB (bytes)"""
        image = self.image
        if image and image.startswith("/image?"):
            # Wrong URL in the database: act as if no URL is stored
            image = None
        return image, self.image_blob

    def set_image(self, image: Optional[str], image_blob: Optional[bytes]) -> None:
        """Set image data about the user, consisting of
        a string and a BLOB (bytes)"""
        if image and image.startswith("/image?"):
            # Attempting to set the URL of the image API endpoint: not allowed
            image = None
        self.image = image
        self.image_blob = image_blob
        self.put()

    @classmethod
    def count(cls) -> int:
        """Return a count of user entities"""
        # Beware: this seems to be EXTREMELY slow on Google Cloud Datastore
        return cls.query().count()

    @classmethod
    def filter_locale(
        cls, q: Query[UserModel], locale: Optional[str]
    ) -> Query[UserModel]:
        """Filter the query by locale, if given, otherwise stay with the default"""
        if NETSKRAFL:
            assert (
                locale == None or locale == DEFAULT_LOCALE
            ), f"Netskrafl only allows {DEFAULT_LOCALE}"
            return q
        if not locale:
            return q.filter(
                ndb.OR(UserModel.locale == DEFAULT_LOCALE, UserModel.locale == None)
            )
        return q.filter(UserModel.locale == locale)

    @classmethod
    def list_prefix(
        cls, prefix: str, max_len: int = 50, locale: Optional[str] = None
    ) -> Iterator[ListPrefixDict]:
        """Query for a list of users having a name or nick with the given prefix"""
        if not prefix:
            # No prefix means nothing is returned
            return

        prefix = prefix.lower()
        id_set: Set[str] = set()

        def list_q(
            q: Query[UserModel], f: Callable[[UserModel], str]
        ) -> Iterator[ListPrefixDict]:
            """Yield the results of a user query"""
            CHUNK_SIZE = 50
            for um in iter_q(q, chunk_size=CHUNK_SIZE):
                if not f(um).startswith(prefix):
                    # Iterated past the prefix
                    return
                if not um.inactive and not um.key.id() in id_set:
                    # This entity matches and has not already been
                    # returned: yield a dict describing it
                    yield ListPrefixDict(
                        id=um.key.id(),
                        nickname=um.nickname,
                        prefs=um.prefs,
                        timestamp=um.timestamp,
                        ready=um.ready,
                        ready_timed=um.ready_timed,
                        elo=um.elo,
                        human_elo=um.human_elo,
                        manual_elo=um.manual_elo,
                        image=um.image,
                        has_image_blob=bool(um.image_blob),
                    )
                    id_set.add(um.key.id())

        counter = 0

        # Return users with nicknames matching the prefix
        q = cls.query(cast(str, UserModel.nick_lc) >= prefix).order(UserModel.nick_lc)
        q = cls.filter_locale(q, locale)

        for ud in list_q(q, lambda um: um.nick_lc or ""):
            yield ud
            counter += 1
            if 0 < max_len <= counter:
                # Hit limit on returned users: stop iterating
                return

        # Return users with full names matching the prefix
        q = cls.query(cast(str, UserModel.name_lc) >= prefix).order(UserModel.name_lc)
        q = cls.filter_locale(q, locale)

        um_func: Callable[[UserModel], str] = lambda um: um.name_lc or ""
        for ud in list_q(q, um_func):
            yield ud
            counter += 1
            if 0 < max_len <= counter:
                # Hit limit on returned users: stop iterating
                return

    @classmethod
    def list_similar_elo(
        cls, elo: int, max_len: int = 40, locale: Optional[str] = None
    ) -> List[Tuple[str, EloDict]]:
        """List users with a similar (human) Elo rating. This uses the
        'old-style', locale-independent Elo rating."""
        # Start with max_len users with a lower Elo rating

        def fetch(q: Query[UserModel], max_len: int) -> Iterator[Tuple[str, EloDict]]:
            """Generator for returning query result keys"""
            assert max_len > 0
            counter = 0  # Number of results already returned
            for k in iter_q(q, chunk_size=max_len, projection=["human_elo", "highest_score"]):
                if k.highest_score > 0:
                    # Has played at least one game: Yield the key value
                    # Note that inactive users will be filtered out at a later stage
                    ed: EloDict = EloDict(
                        # Note! For optimization reasons, we only return the human_elo
                        # property. This is currently the only Elo rating shown in the UI.
                        elo=DEFAULT_ELO, human_elo=k.human_elo, manual_elo=DEFAULT_ELO
                    )
                    yield k.key.id(), ed
                    counter += 1
                    if counter >= max_len:
                        # Returned the requested number of records: done
                        return

        # Descending order
        q = cls.query(UserModel.human_elo < elo).order(-UserModel.human_elo)
        q = cls.filter_locale(q, locale)
        lower = list(fetch(q, max_len))
        # Convert to an ascending list
        lower.reverse()
        # Repeat the query for same or higher rating
        # Ascending order
        q = cls.query(UserModel.human_elo >= elo).order(UserModel.human_elo)
        q = cls.filter_locale(q, locale)
        higher = list(fetch(q, max_len))
        # Concatenate the upper part of the lower range with the
        # lower part of the higher range in the most balanced way
        # available (considering that either of the lower or upper
        # ranges may be empty or have fewer than max_len//2 entries)
        len_lower = len(lower)
        len_higher = len(higher)
        # Ideal balanced length from each range
        half_len = max_len // 2
        ix = 0  # Default starting index in the lower range
        if len_lower >= half_len:
            # We have enough entries in the lower range for a balanced result,
            # if the higher range allows
            # Move the start index
            ix = len_lower - half_len
            if len_higher < half_len:
                # We don't have enough entries in the upper range
                # to balance the result: move the beginning index down
                if ix >= half_len - len_higher:
                    # Shift the entire missing balance to the lower range
                    ix -= half_len - len_higher
                else:
                    # Take as much slack as possible
                    ix = 0
        # Concatenate the two slices into one result and return it
        assert max_len >= (len_lower - ix)
        result = lower[ix:] + higher[0 : max_len - (len_lower - ix)]
        return result

    @classmethod
    def delete_related_entities(cls, user_id: str) -> None:
        """Delete entities that are related to a particular user"""
        if not user_id:
            return
        # FavoriteModel: delete all favorite relations for this user
        FavoriteModel.delete_user(user_id)
        # ChallengeModel: delete all challenges issued or received by this user
        ChallengeModel.delete_user(user_id)
        # Delete Elo ratings for this user
        EloModel.delete_for_user(user_id)
        # Intentionally, we do not delete blocks, neither issued nor received
        # Same goes for reports, both of and by this user
        # We also do not delete stats, since other users will want to see them
        # in relation to previously played games

    @classmethod
    def delete(cls, user_id: str) -> None:
        """Delete a user entity"""
        if not user_id:
            return
        # Delete related entities first
        cls.delete_related_entities(user_id)
        # Delete the user entity itself
        k: Key[UserModel] = Key(UserModel, user_id)
        k.delete()


class EloModelFuture(Future["EloModel"]):
    pass


# Optional locale string, defaulting to the project default locale
# in the case of Netskrafl, but otherwise a required string
OptionalLocaleString = lambda: (
    Model.OptionalStr(default=DEFAULT_LOCALE) if NETSKRAFL else Model.Str()
)


class EloModel(Model["EloModel"]):
    """Models the current Elo ratings for a user, by locale"""

    # The associated UserModel entity is an ancestor of this entity
    locale = OptionalLocaleString()
    timestamp = Model.Datetime(auto_now_add=True)
    elo = Model.Int(indexed=True)
    human_elo = Model.Int(indexed=True)
    manual_elo = Model.Int(indexed=True)

    @staticmethod
    def id(locale: str, uid: str) -> str:
        """Return the id of an EloModel entity"""
        return f"{uid}:{locale}"

    @classmethod
    def user_elo(cls, locale: str, uid: str) -> Optional[EloModel]:
        """Retrieve the EloModel entity for a user, in the given locale"""
        if not locale or not uid:
            return None
        key: Key[EloModel] = Key(UserModel, uid, EloModel, EloModel.id(locale, uid))
        return key.get()

    @classmethod
    def create(cls, locale: str, uid: str, ratings: EloDict) -> Optional[EloModel]:
        """Create a new EloModel entity and return it"""
        if not locale or not uid:
            return None
        key: Key[UserModel] = Key(UserModel, uid)
        return cls(
            id=EloModel.id(locale, uid),
            parent=key,
            locale=locale,
            elo=ratings.elo,
            human_elo=ratings.human_elo,
            manual_elo=ratings.manual_elo,
        )

    @classmethod
    def upsert(
        cls,
        em: Optional[EloModel],
        locale: str,
        uid: str,
        ratings: EloDict,
    ) -> bool:
        """Update the Elo ratings for a user, in the given locale"""
        assert locale
        assert uid
        if em is None:
            # Create a new entity
            if (em := cls.create(locale, uid, ratings)) is None:
                return False
        else:
            # Update existing entity
            # Do a sanity check; the existing entity must be for the same user
            # and locale
            key = em.key
            p = key.parent()
            if p is None or p.id() != uid:
                return False
            if em.locale != locale:
                return False
            if key.id() != EloModel.id(locale, uid):
                return False
            em.elo = ratings.elo
            em.human_elo = ratings.human_elo
            em.manual_elo = ratings.manual_elo
            em.timestamp = datetime.now(UTC)
        em.put()
        return True

    @classmethod
    def delete_for_user(cls, uid: str) -> None:
        """Delete all Elo ratings for a user"""
        if not uid:
            return
        key: Key[UserModel] = Key(UserModel, uid)
        q = cls.query(ancestor=key)
        delete_multi(q.iter(keys_only=True))

    @classmethod
    def list_rating(
        cls, kind: str, locale: str, *, limit: int = 100
    ) -> Iterator[RatingForLocaleDict]:
        """Return the top Elo ratings of a specified kind
        ('all', 'human' or 'manual') in the given locale"""
        q = cls.query(EloModel.locale == locale)
        # Property extractor
        p: Callable[[EloModel], int]
        if kind == "human":
            q = q.order(-EloModel.human_elo)
            p = lambda em: em.human_elo
        elif kind == "manual":
            q = q.order(-EloModel.manual_elo)
            p = lambda em: em.manual_elo
        else:
            # Default, kind == 'all'
            q = q.order(-EloModel.elo)
            p = lambda em: em.elo
        ix = 0
        for em in q.fetch(limit=limit):
            user = em.key.parent()
            if user is None or not (userid := user.id()):
                # Should not happen, but better safe than sorry
                continue
            ix += 1
            yield RatingForLocaleDict(
                rank=ix,
                userid=userid,
                elo=p(em),
            )

    @classmethod
    def list_similar(
        cls,
        locale: str,
        elo: int,
        max_len: int = 40,
    ) -> Iterator[Tuple[str, EloDict]]:
        """Return the ids of users with a similar human Elo rating to
        the one given, in the specified locale"""

        # Start with max_len users with a lower Elo rating
        # Descending order
        q_desc = (
            cls.query(EloModel.locale == locale)
            .filter(EloModel.human_elo < elo)
            .order(-EloModel.human_elo)
        )
        # Add another query for the same or higher rating
        # Ascending order
        q_asc = (
            cls.query(EloModel.locale == locale)
            .filter(EloModel.human_elo >= elo)
            .order(EloModel.human_elo)
        )
        # Issue two queries in parallel
        qf = (q_desc.fetch_async(limit=max_len), q_asc.fetch_async(limit=max_len))
        EloModelFuture.wait_all(qf)
        lower = qf[0].get_result()
        higher = qf[1].get_result()
        lower.reverse()  # Convert the lower part to an ascending list
        # Concatenate the upper part of the lower range with the
        # lower part of the higher range in the most balanced way
        # available (considering that either of the lower or upper
        # ranges may be empty or have fewer than max_len//2 entries)
        len_lower = len(lower)
        len_higher = len(higher)
        # Ideal balanced length from each range
        half_len = max_len // 2
        ix = 0  # Default starting index in the lower range
        if len_lower >= half_len:
            # We have enough entries in the lower range for a balanced result,
            # if the higher range allows
            # Move the start index
            ix = len_lower - half_len
            if len_higher < half_len:
                # We don't have enough entries in the upper range
                # to balance the result: move the beginning index down
                if ix >= half_len - len_higher:
                    # Shift the entire missing balance to the lower range
                    ix -= half_len - len_higher
                else:
                    # Take as much slack as possible
                    ix = 0
        # Concatenate the two slices into one result and return it
        assert max_len >= (len_lower - ix)
        result = lower[ix:] + higher[0 : max_len - (len_lower - ix)]
        # Return the user ids
        for em in result:
            user = em.key.parent()
            if user is not None and (uid := user.id()):
                yield uid, EloDict(em.elo, em.human_elo, em.manual_elo)

    @classmethod
    def load_multi(cls, locale: str, user_ids: Iterable[str]) -> Dict[str, EloDict]:
        """Return the Elo ratings of multiple users as a dictionary"""
        result: Dict[str, EloDict] = {}
        MAX_CHUNK = 250
        keys: List[Key[EloModel]] = []

        def fetch_keys() -> None:
            nonlocal result, keys
            recs = cast(
                List[Optional[EloModel]],
<<<<<<< HEAD
                ndb.get_multi(cast(Sequence[Key[EloModel]], keys)),
=======
                ndb.get_multi(keys),
>>>>>>> e4ba78ca
            )
            for em in recs:
                if em is not None:
                    if parent := em.key.parent():
                        result[parent.id()] = EloDict(
                            em.elo, em.human_elo, em.manual_elo
                        )

        for uid in user_ids:
            if not uid:
                continue
            key: Key[EloModel] = Key(UserModel, uid, EloModel, EloModel.id(locale, uid))
            keys.append(key)
            if len(keys) >= MAX_CHUNK:
                fetch_keys()
                keys = []
        if keys:
            fetch_keys()
        return result


class RobotModel(Model["RobotModel"]):
    """Models the current Elo ratings for a robot, by locale"""

    elo = Model.Int()  # Not indexed

    @staticmethod
    def id(locale: str, level: int) -> str:
        """Return the key for a robot entity"""
        return f"robot-{level}:{locale}"

    @classmethod
    def robot_elo(cls, locale: str, level: int) -> Optional[RobotModel]:
        """Retrieve the RobotModel entity for a robot, in the given locale"""
        if not locale or level < 0:
            return None
        key: Key[RobotModel] = Key(RobotModel, RobotModel.id(locale, level))
        return key.get()

    @classmethod
    def upsert(
        cls,
        rm: Optional[RobotModel],
        locale: str,
        level: int,
        elo: int,
    ) -> bool:
        """Update the Elo rating for a robot, in the given locale"""
        assert locale
        if rm is None:
            # Insert a new entity
            rm = cls(
                id=RobotModel.id(locale, level),
                elo=elo,
            )
        else:
            # Update existing entity
            # Do a sanity check; the existing entity must be for the same robot
            if rm.key.id() != RobotModel.id(locale, level):
                logging.warning(
                    f"Attempt to update wrong robot entity: "
                    f"{rm.key.id()} vs. {RobotModel.id(locale, level)}"
                )
                return False
            rm.elo = elo
        rm.put()
        return True


class MoveModel(Model["MoveModel"]):
    """Models a single move in a Game"""

    coord = Model.Str()
    tiles = Model.Str()
    score = Model.Int(default=0)
    rack = Model.OptionalStr()
    timestamp = Model.OptionalDatetime()

    def is_resignation(self) -> bool:
        """Is this a resignation move?"""
        return self.coord == "" and self.tiles == "RSGN"


class ImageModel(Model["ImageModel"]):
    """Model for storing user images and thumbnails in the database,
    independently of the user entity"""

    user: Key[UserModel] = UserModel.DbKey(kind=UserModel)
    # Formats include:
    # 'jpeg': original full-size JPEG
    # 'thumb384': 384x384 thumbnail, always JPEG
    # 'thumb512': 512x512 thumbnail, always JPEG
    fmt = Model.Str()
    image = Model.Blob()

    @classmethod
    def get_thumbnail(
        cls, uid: str, size: int = DEFAULT_THUMBNAIL_SIZE
    ) -> Optional[bytes]:
        """Fetch the thumbnail image for a user"""
        if not uid:
            return None
        fmt = f"thumb{size}"
        k: Key[UserModel] = Key(UserModel, uid)
        q = cls.query(
            ndb.AND(
                ImageModel.user == k,  # type: ignore
                ImageModel.fmt == fmt,
            )
        )
        if (im := q.get()) is None:
            return None
        return im.image

    @classmethod
    def set_thumbnail(
        cls, uid: str, image: bytes, size: int = DEFAULT_THUMBNAIL_SIZE
    ) -> None:
        """Store a thumbnail image for a user"""
        # Enclose the following in an NDB transaction
        k: Key[UserModel] = Key(UserModel, uid)
        fmt = f"thumb{size}"
        # If a thumbnail already exists, update it
        q = cls.query(
            ndb.AND(
                ImageModel.user == k,  # type: ignore
                ImageModel.fmt == fmt,
            )
        )
        if (im := q.get()) is not None:
            im.image = image
            im.put()
            return
        # Otherwise, create a new thumbnail entity
        im = cls(user=k, fmt=fmt, image=image)
        im.put()


class GameModelFuture(Future["GameModel"]):
    pass


class GameModel(Model["GameModel"]):
    """Models a game between two users"""

    # The players
    player0 = UserModel.OptionalDbKey(kind=UserModel)
    player1 = UserModel.OptionalDbKey(kind=UserModel)

    # The locale in which the game takes place
    locale = Model.OptionalStr()

    # The racks
    rack0 = Model.Str()  # Must be indexed
    rack1 = Model.Str()  # Must be indexed

    # The scores
    score0 = Model.Int(indexed=False)
    score1 = Model.Int(indexed=False)

    # Whose turn is it next, 0 or 1?
    to_move = Model.Int(indexed=False)

    # How difficult should the robot player be (if the opponent is a robot)?
    # None or 0 = most difficult
    robot_level = Model.Int(indexed=False, default=0)

    # Is this game over?
    over = Model.Bool()

    # When was the game started?
    timestamp = Model.Datetime(auto_now_add=True, indexed=False)

    # The timestamp of the last move in the game
    ts_last_move = Model.OptionalDatetime(indexed=True)

    # The moves so far
    moves = cast(
        List[MoveModel],
        ndb.LocalStructuredProperty(MoveModel, repeated=True, indexed=False),
    )

    # The initial racks
    irack0 = Model.OptionalStr()  # Must be indexed
    irack1 = Model.OptionalStr()  # Must be indexed

    # Game preferences, such as duration, alternative bags or boards, etc.
    prefs = cast(Optional[PrefsDict], ndb.JsonProperty(required=False, default=None))

    # Count of tiles that have been laid on the board
    tile_count = Model.OptionalInt()

    # Elo statistics properties - only defined for finished games
    # Elo points of both players when game finished, before adjustment
    elo0 = Model.OptionalInt()
    elo1 = Model.OptionalInt()
    # Adjustment of Elo points of both players as a result of this game
    elo0_adj = Model.OptionalInt()
    elo1_adj = Model.OptionalInt()
    # Human-only Elo points of both players when game finished
    # (not defined if robot game)
    human_elo0 = Model.OptionalInt()
    human_elo1 = Model.OptionalInt()
    # Human-only Elo point adjustment as a result of this game
    human_elo0_adj = Model.OptionalInt()
    human_elo1_adj = Model.OptionalInt()
    # Manual-only Elo points of both players when game finished
    # (not defined unless this is a manual (competition) game)
    manual_elo0 = Model.OptionalInt()
    manual_elo1 = Model.OptionalInt()
    # Manual-only Elo point adjustment as a result of this game
    manual_elo0_adj = Model.OptionalInt()
    manual_elo1_adj = Model.OptionalInt()

    def set_player(self, ix: int, user_id: Optional[str]) -> None:
        """Set a player key property to point to a given user, or None"""
        k: Optional[Key[UserModel]] = (
            None if user_id is None else Key(UserModel, user_id)
        )
        if ix == 0:
            self.player0 = k
        elif ix == 1:
            self.player1 = k

    def player0_id(self) -> Optional[str]:
        """Return the user id of player 0, if any"""
        if (p := self.player0) is None:
            return None
        return p.id()

    def player1_id(self) -> Optional[str]:
        """Return the user id of player 1, if any"""
        if (p := self.player1) is None:
            return None
        return p.id()

    @classmethod
    def fetch(cls, game_uuid: str, use_cache: bool = True) -> Optional[GameModel]:
        """Fetch a game entity given its uuid"""
        if not use_cache:
            return cls.get_by_id(game_uuid, use_cache=False, use_global_cache=False)
        # Default caching policy if caching is not explictly prohibited
        return cls.get_by_id(game_uuid)

    @classmethod
    def list_finished_games(
        cls, user_id: str, versus: Optional[str] = None, max_len: int = 10
    ) -> List[FinishedGameDict]:
        """Query for a list of recently finished games for the given user"""
        if not user_id:
            return []

        def game_callback(gm: GameModel) -> FinishedGameDict:
            """Map a game entity to a result dictionary with useful info about the game"""
            game_uuid = gm.key.id()
            u0: Optional[str] = None if gm.player0 is None else gm.player0.id()
            u1: Optional[str] = None if gm.player1 is None else gm.player1.id()
            if u0 == user_id:
                # Player 0 is the source player, 1 is the opponent
                opp = u1
                sc0, sc1 = gm.score0, gm.score1
                elo_adj = gm.elo0_adj
                human_elo_adj = gm.human_elo0_adj
                manual_elo_adj = gm.manual_elo0_adj
            else:
                # Player 1 is the source player, 0 is the opponent
                assert u1 == user_id
                opp = u0
                sc1, sc0 = gm.score0, gm.score1
                elo_adj = gm.elo1_adj
                human_elo_adj = gm.human_elo1_adj
                manual_elo_adj = gm.manual_elo1_adj
            prefs = gm.prefs or {}
            locale = gm.locale or prefs.get("locale") or DEFAULT_LOCALE
            return FinishedGameDict(
                uuid=game_uuid,
                ts=gm.timestamp,
                ts_last_move=gm.ts_last_move or gm.timestamp,
                opp=opp,
                robot_level=gm.robot_level,
                sc0=sc0,
                sc1=sc1,
                elo_adj=elo_adj,
                human_elo_adj=human_elo_adj,
                manual_elo_adj=manual_elo_adj,
                prefs=gm.prefs,
                locale=locale,
            )

        k: Key[UserModel] = Key(UserModel, user_id)

        if versus:
            # Add a filter on the opponent
            v: Key[UserModel] = Key(UserModel, versus)
            q0 = cls.query(ndb.AND(GameModel.player1 == k, GameModel.player0 == v))  # type: ignore
            q1 = cls.query(ndb.AND(GameModel.player0 == k, GameModel.player1 == v))  # type: ignore
        else:
            # Plain filter on the player
            q0 = cls.query(GameModel.player0 == k)
            q1 = cls.query(GameModel.player1 == k)

        # pylint: disable=singleton-comparison
        # The cast to int below is a hack for type checking
        # (it has no effect at run-time)
        q0 = q0.filter(GameModel.over == True).order(-cast(int, GameModel.ts_last_move))
        q1 = q1.filter(GameModel.over == True).order(-cast(int, GameModel.ts_last_move))

        # Issue two asynchronous queries in parallel
        qf = (q0.fetch_async(limit=max_len), q1.fetch_async(limit=max_len))
        # Wait for both of them to finish
        GameModelFuture.wait_all(qf)

        # Combine the two query result lists and call game_callback() on each item
        rlist = map(game_callback, qf[0].get_result() + qf[1].get_result())

        # Return the newest max_len games
        return sorted(rlist, key=lambda x: x["ts_last_move"], reverse=True)[0:max_len]

    @classmethod
    def iter_live_games(
        cls, user_id: Optional[str], max_len: int = 10
    ) -> Iterator[LiveGameDict]:
        """Query for a list of active games for the given user"""
        if not user_id:
            return
        k: Key[UserModel] = Key(UserModel, user_id)
        # pylint: disable=singleton-comparison
        q = cls.query(ndb.OR(GameModel.player0 == k, GameModel.player1 == k)).filter(  # type: ignore
            GameModel.over == False
        )

        def game_callback(gm: GameModel) -> LiveGameDict:
            """Map a game entity to a result tuple with useful info about the game"""
            game_uuid = gm.key.id()
            u0: Optional[str] = None if gm.player0 is None else gm.player0.id()
            u1: Optional[str] = None if gm.player1 is None else gm.player1.id()
            if u0 == user_id:
                # Player 0 is the source player, 1 is the opponent
                opp = u1
                sc0, sc1 = gm.score0, gm.score1
                my_turn = gm.to_move == 0
            else:
                # Player 1 is the source player, 0 is the opponent
                assert u1 == user_id
                opp = u0
                sc1, sc0 = gm.score0, gm.score1
                my_turn = gm.to_move == 1
            # Obtain a count of the tiles that have been laid down
            tc = gm.tile_count
            if tc is None:
                # Not stored: we must count the tiles manually
                # This will not be 100% accurate as tiles will be double-counted
                # if they are a part of two words
                tc = 0
                for m in gm.moves:
                    if m.coord:
                        # Normal tile move
                        tc += len(m.tiles.replace("?", ""))
            # Fetch the game's locale
            prefs = gm.prefs or {}
            locale = gm.locale or cast(str, prefs.get("locale")) or DEFAULT_LOCALE
            return LiveGameDict(
                uuid=game_uuid,
                ts=gm.ts_last_move or gm.timestamp,
                opp=opp,
                robot_level=gm.robot_level,
                my_turn=my_turn,
                sc0=sc0,
                sc1=sc1,
                prefs=gm.prefs,
                tile_count=tc,
                locale=locale,
            )

        for gm in q.fetch(max_len):
            yield game_callback(gm)

    def manual_wordcheck(self) -> bool:
        """Returns true if the game preferences specify a manual wordcheck"""
        return self.prefs is not None and self.prefs.get("manual", False)

    @classmethod
    def delete_for_user(cls, uid: str) -> None:
        """Delete all game entities for a particular user"""
        if not uid:
            return
        k: Key[UserModel] = Key(UserModel, uid)

        def keys_to_delete() -> Iterator[Key[GameModel]]:
            yield from cls.query(GameModel.player0 == k).iter(keys_only=True)
            yield from cls.query(GameModel.player1 == k).iter(keys_only=True)

        delete_multi(keys_to_delete())


class FavoriteModel(Model["FavoriteModel"]):
    """Models the fact that a user has marked another user as a favorite"""

    MAX_FAVORITES = 100  # The maximum number of favorites that a user can have

    # The originating (source) user is the parent/ancestor of the relation
    destuser = UserModel.OptionalDbKey(kind=UserModel)

    def set_dest(self, user_id: str) -> None:
        """Set a destination user key property"""
        k: Optional[Key[UserModel]] = None if not user_id else Key(UserModel, user_id)
        self.destuser = k

    @classmethod
    def list_favorites(
        cls, user_id: str, max_len: int = MAX_FAVORITES
    ) -> Iterator[str]:
        """Query for a list of favorite users for the given user"""
        if not user_id:
            return
        k: Key[UserModel] = Key(UserModel, user_id)
        q = cls.query(ancestor=k)
        for fm in q.fetch(max_len):
            if fm.destuser is not None:
                yield fm.destuser.id()

    @classmethod
    def delete_user(cls, user_id: str) -> None:
        """Delete all favorite relations for the given user"""
        if not user_id:
            return
        k: Key[UserModel] = Key(UserModel, user_id)

        def keys_to_delete() -> Iterator[Key[FavoriteModel]]:
            yield from cls.query(ancestor=k).iter(keys_only=True)
            yield from cls.query(FavoriteModel.destuser == k).iter(keys_only=True)

        delete_multi(keys_to_delete())

    @classmethod
    def has_relation(
        cls, srcuser_id: Optional[str], destuser_id: Optional[str]
    ) -> bool:
        """Return True if destuser is a favorite of user"""
        if not srcuser_id or not destuser_id:
            return False
        ks: Key[UserModel] = Key(UserModel, srcuser_id)
        kd: Key[UserModel] = Key(UserModel, destuser_id)
        q = cls.query(ancestor=ks).filter(FavoriteModel.destuser == kd)
        return q.get(keys_only=True) is not None

    @classmethod
    def add_relation(cls, src_id: str, dest_id: str) -> None:
        """Add a favorite relation between the two users"""
        fm = cls(parent=Key(UserModel, src_id))
        fm.set_dest(dest_id)
        fm.put()

    @classmethod
    def del_relation(cls, src_id: str, dest_id: str) -> None:
        """Delete a favorite relation between a source user and a destination user"""
        ks: Key[UserModel] = Key(UserModel, src_id)
        kd: Key[UserModel] = Key(UserModel, dest_id)
        while True:
            # There might conceivably be more than one relation,
            # so repeat the query/delete cycle until we don't find any more
            q = cls.query(ancestor=ks).filter(FavoriteModel.destuser == kd)
            fmk = q.get(keys_only=True)
            if fmk is None:
                return
            fmk.delete()


class ChallengeModel(Model["ChallengeModel"]):
    """Models a challenge issued by a user to another user"""

    # The challenging (source) user is the parent/ancestor of the relation

    # The challenged user
    destuser = UserModel.OptionalDbKey(kind=UserModel)

    # The parameters of the challenge (time, bag type, etc.)
    prefs = cast(PrefsDict, ndb.JsonProperty())

    # The time of issuance
    timestamp = Model.Datetime(auto_now_add=True, indexed=True)

    def set_dest(self, user_id: Optional[str]) -> None:
        """Set a destination user key property"""
        k: Optional[Key[UserModel]] = (
            None if user_id is None else Key(UserModel, user_id)
        )
        self.destuser = k

    @classmethod
    def has_relation(
        cls, srcuser_id: Optional[str], destuser_id: Optional[str]
    ) -> bool:
        """Return True if srcuser has issued a challenge to destuser"""
        if srcuser_id is None or destuser_id is None:
            return False
        ks: Key[UserModel] = Key(UserModel, srcuser_id)
        kd: Key[UserModel] = Key(UserModel, destuser_id)
        q = cls.query(ancestor=ks).filter(ChallengeModel.destuser == kd)
        return q.get(keys_only=True) is not None

    @classmethod
    def find_relation(
        cls, srcuser_id: Optional[str], destuser_id: Optional[str], key: Optional[str]
    ) -> Tuple[bool, Optional[PrefsDict]]:
        """Return (found, prefs) where found is True if srcuser has challenged destuser"""
        if srcuser_id is None or destuser_id is None:
            # noinspection PyRedundantParentheses
            return (False, None)
        if key:
            # We have the key of a particular challenge: see if it exists and is valid
            try:
                k: Key[ChallengeModel] = Key(
                    UserModel, srcuser_id, ChallengeModel, int(key)
                )
                cm: Optional[ChallengeModel] = k.get()
                if (
                    cm is not None
                    and cm.destuser is not None
                    and cm.destuser.id() == destuser_id
                ):
                    return (True, cm.prefs)
            except ValueError:
                # The key is probably not a valid integer
                pass
            return (False, None)
        # Find the challenge by the (source user, destination user) key tuple
        ks: Key[UserModel] = Key(UserModel, srcuser_id)
        kd: Key[UserModel] = Key(UserModel, destuser_id)
        q = cls.query(ancestor=ks).filter(ChallengeModel.destuser == kd)
        cm = q.get()
        if cm is None:
            # Not found
            # noinspection PyRedundantParentheses
            return (False, None)
        # Found: return the preferences associated with the challenge (if any)
        return (True, cm.prefs)

    @classmethod
    def add_relation(
        cls, src_id: str, dest_id: str, prefs: Optional[PrefsDict]
    ) -> None:
        """Add a challenge relation between the two users"""
        cm = cls(parent=Key(UserModel, src_id))
        cm.set_dest(dest_id)
        cm.prefs = PrefsDict() if prefs is None else prefs
        cm.put()

    @classmethod
    def del_relation(
        cls, src_id: str, dest_id: str, key: Optional[str]
    ) -> Tuple[bool, Optional[PrefsDict]]:
        """Delete a challenge relation between a source user and a destination user"""
        ks: Key[UserModel] = Key(UserModel, src_id)
        kd: Key[UserModel] = Key(UserModel, dest_id)
        if key:
            # We have the key of a particular challenge: operate on it directly
            try:
                k: Key[ChallengeModel] = Key(
                    UserModel, src_id, ChallengeModel, int(key)
                )
                cm: Optional[ChallengeModel] = k.get()
                if cm is not None and cm.destuser == kd:
                    k.delete()
                    return (True, cm.prefs)
            except ValueError:
                # The key is probably not a valid integer
                pass
            return (False, None)
        # We don't have a key: query by source and destination user
        prefs: Optional[PrefsDict] = None
        found = False
        while True:
            # There might conceivably be more than one relation,
            # so repeat the query/delete cycle until we don't find any more
            q = cls.query(ancestor=ks).filter(ChallengeModel.destuser == kd)
            cm = q.get()
            if cm is None:
                # Return the preferences of the challenge, if any
                return (found, prefs)
            # Found the relation in question: store the associated preferences
            found = True
            if prefs is None:
                prefs = cm.prefs
            cm.key.delete()

    @classmethod
    def delete_user(cls, user_id: str) -> None:
        """Delete all challenges involving a particular user"""
        if not user_id:
            return
        k: Key[UserModel] = Key(UserModel, user_id)

        # Delete all challenges issued by this user
        def keys_to_delete() -> Iterator[Key[ChallengeModel]]:
            yield from cls.query(ancestor=k).iter(keys_only=True)
            yield from cls.query(ChallengeModel.destuser == k).iter(keys_only=True)

        delete_multi(keys_to_delete())

    @classmethod
    def list_issued(
        cls, user_id: Optional[str], max_len: int = 20
    ) -> Iterator[ChallengeTuple]:
        """Query for a list of challenges issued by a particular user"""
        if not user_id:
            return
        k: Key[UserModel] = Key(UserModel, user_id)
        # List issued challenges in ascending order by timestamp (oldest first)
        q = cls.query(ancestor=k).order(ChallengeModel.timestamp)

        def ch_callback(cm: ChallengeModel) -> ChallengeTuple:
            """Map an issued challenge to a tuple of useful info"""
            id0: Optional[str] = None if cm.destuser is None else cm.destuser.id()
            # Note that the native key is an int, but we convert it
            # to str for internal use
            return ChallengeTuple(id0, cm.prefs, cm.timestamp, str(cm.key.id()))

        for cm in q.fetch(max_len):
            yield ch_callback(cm)

    @classmethod
    def list_received(
        cls, user_id: Optional[str], max_len: int = 20
    ) -> Iterator[ChallengeTuple]:
        """Query for a list of challenges issued to a particular user"""
        if not user_id:
            return
        k: Key[UserModel] = Key(UserModel, user_id)
        # List received challenges in ascending order by timestamp (oldest first)
        q = cls.query(ChallengeModel.destuser == k).order(ChallengeModel.timestamp)

        def ch_callback(cm: ChallengeModel) -> ChallengeTuple:
            """Map a received challenge to a tuple of useful info"""
            p0 = cm.key.parent()
            id0: Optional[str] = None if p0 is None else p0.id()
            # Note that the native key is an int, but we convert it
            # to str for internal use
            return ChallengeTuple(id0, cm.prefs, cm.timestamp, str(cm.key.id()))

        for cm in q.fetch(max_len):
            yield ch_callback(cm)


class StatsModel(Model["StatsModel"]):
    """Models statistics about users"""

    # The user associated with this statistic or None if robot
    user = UserModel.OptionalDbKey(kind=UserModel)
    robot_level = Model.Int(default=0, indexed=True)

    # The timestamp of this statistic
    timestamp = Model.Datetime(indexed=True, auto_now_add=True)

    games = Model.Int()
    human_games = Model.Int()
    manual_games = Model.Int(default=0)

    elo = Model.Int(indexed=True, default=1200)
    human_elo = Model.Int(indexed=True, default=1200)
    manual_elo = Model.Int(indexed=True, default=1200)

    score = Model.Int()
    human_score = Model.Int()
    manual_score = Model.Int(default=0)

    score_against = Model.Int()
    human_score_against = Model.Int()
    manual_score_against = Model.Int(default=0)

    wins = Model.Int()
    losses = Model.Int()

    human_wins = Model.Int()
    human_losses = Model.Int()

    manual_wins = Model.Int(default=0)
    manual_losses = Model.Int(default=0)

    MAX_STATS = 100

    def set_user(self, user_id: Optional[str], robot_level: int = 0) -> None:
        """Set the user key property"""
        k: Optional[Key[UserModel]] = (
            None if user_id is None else Key(UserModel, user_id)
        )
        self.user = k
        self.robot_level = robot_level

    @classmethod
    def create(cls, user_id: Optional[str], robot_level: int = 0) -> StatsModel:
        """Create a fresh instance with default values"""
        sm = cls()
        sm.set_user(user_id, robot_level)
        sm.timestamp = datetime.now(UTC)
        sm.elo = 1200
        sm.human_elo = 1200
        sm.manual_elo = 1200
        sm.games = 0
        sm.human_games = 0
        sm.manual_games = 0
        sm.score = 0
        sm.human_score = 0
        sm.manual_score = 0
        sm.score_against = 0
        sm.human_score_against = 0
        sm.manual_score_against = 0
        sm.wins = 0
        sm.losses = 0
        sm.human_wins = 0
        sm.human_losses = 0
        sm.manual_wins = 0
        sm.manual_losses = 0
        return sm

    def copy_from(self, src: StatsModel) -> None:
        """Copy data from the src instance"""
        # user and robot_level are assumed to be in place already
        assert hasattr(self, "user")
        assert hasattr(self, "robot_level")
        self.timestamp = src.timestamp
        self.elo = src.elo
        self.human_elo = src.human_elo
        self.manual_elo = src.manual_elo
        self.games = src.games
        self.human_games = src.human_games
        self.manual_games = src.manual_games
        self.score = src.score
        self.human_score = src.human_score
        self.manual_score = src.manual_score
        self.score_against = src.score_against
        self.human_score_against = src.human_score_against
        self.manual_score_against = src.manual_score_against
        self.wins = src.wins
        self.losses = src.losses
        self.human_wins = src.human_wins
        self.human_losses = src.human_losses
        self.manual_wins = src.manual_wins
        self.manual_losses = src.manual_losses

    def populate_dict(self, d: Dict[str, Any]) -> None:
        """Copy statistics data to the given dict"""
        d["elo"] = self.elo
        d["human_elo"] = self.human_elo
        d["manual_elo"] = self.manual_elo
        d["games"] = self.games
        d["human_games"] = self.human_games
        # Is the player an established player?
        d["established"] = self.human_games > ESTABLISHED_MARK
        d["manual_games"] = self.manual_games
        d["score"] = self.score
        d["human_score"] = self.human_score
        d["manual_score"] = self.manual_score
        d["score_against"] = self.score_against
        d["human_score_against"] = self.human_score_against
        d["manual_score_against"] = self.manual_score_against
        d["wins"] = self.wins
        d["losses"] = self.losses
        d["human_wins"] = self.human_wins
        d["human_losses"] = self.human_losses
        d["manual_wins"] = self.manual_wins
        d["manual_losses"] = self.manual_losses

    @staticmethod
    def dict_key(d: StatsDict) -> str:
        """Return a dictionary key that works for human users and robots"""
        d_user = d.get("user")
        if d_user is None:
            return f"robot-{d.get('robot_level', 0)}"
        return d_user

    @staticmethod
    def user_id_from_key(k: Optional[str]) -> Tuple[Optional[str], int]:
        """Decompose a dictionary key into a (user_id, robot_level) tuple"""
        if k is not None and k.startswith("robot-"):
            return (None, int(k[6:]))
        return (k, 0)

    def fetch_user(self) -> Optional[UserModel]:
        """Fetch the UserModel instance associated with this StatsModel instance"""
        if (user := self.user) is None:
            # Probably a robot
            return None
        return UserModel.fetch(user.id())

    @classmethod
    def _list_by(
        cls,
        prop: ndb.Property,
        makedict: Callable[[StatsModel], StatsDict],
        timestamp: Optional[datetime] = None,
        max_len: int = MAX_STATS,
    ) -> StatsResults:
        """Returns the Elo ratings at the indicated time point (None = now),
        in descending order"""

        SAFETY_BUFFER_FACTOR = 2.8  # This means a safety_buffer of 180
        max_fetch = int(max_len * SAFETY_BUFFER_FACTOR)
        safety_buffer = max_fetch - max_len
        check_false_positives = True

        if timestamp is None:
            timestamp = datetime.now(UTC)
            max_fetch = max_len
            # No need to check false positives if querying newest records
            check_false_positives = False

        # Use descending Elo order
        # Ndb doesn't allow us to put an inequality filter on the timestamp here
        # so we need to fetch irrespective of timestamp and manually filter
        q = cls.query().order(-prop)

        result: Dict[str, StatsDict] = dict()
        CHUNK_SIZE = 100
        lowest_elo: Optional[int] = None

        # The following loop may yield an incorrect result since there may
        # be newer stats records for individual users with lower Elo scores
        # than those scanned to create the list. In other words, there may
        # be false positives on the list (but not false negatives, i.e.
        # there can't be higher Elo scores somewhere that didn't make it to the
        # list). We attempt to address this by fetching SAFETY_BUFFER_FACTOR times
        # the number of requested users, then separately checking each of them for
        # false positives. If we have too many false positives, we don't return
        # the full requested number of result records.

        for sm in iter_q(q, CHUNK_SIZE):
            if sm.timestamp <= timestamp:
                # Within our time range
                d = makedict(sm)
                ukey = cls.dict_key(d)
                if (ukey not in result) or (d["timestamp"] > result[ukey]["timestamp"]):
                    # Fresh entry or newer (and also lower) than the previous one
                    result[ukey] = d
                    if (lowest_elo is None) or d["elo"] < lowest_elo:
                        lowest_elo = d["elo"]
                    if len(result) >= max_fetch:
                        # We have all the requested entries: done
                        break  # From for loop

        false_pos = 0
        # Do another loop through the result to check for false positives
        if check_false_positives:
            for ukey, d in result.items():
                sm = cls.newest_before(timestamp, d["user"], d["robot_level"])
                assert sm is not None  # We should always have an entity here
                nd = makedict(sm)
                # This may be None if a default record was created
                nd_ts = nd["timestamp"]
                if nd_ts > d["timestamp"]:
                    # This is a newer one than we have already
                    # It must be a lower Elo score, or we would already have it
                    assert nd["elo"] <= d["elo"]
                    assert lowest_elo is not None
                    if nd["elo"] < lowest_elo:
                        # The entry didn't belong on the list at all
                        false_pos += 1
                    # Replace the entry with the newer one (which will lower it)
                    result[ukey] = nd
            logging.info(
                "False positives are {0}, safety buffer is {1}".format(
                    false_pos, safety_buffer
                )
            )

        if false_pos > safety_buffer:
            # Houston, we have a problem: the original list was way off
            # and the corrections are not sufficient;
            # truncate the result accordingly
            logging.error("False positives caused ratings list to be truncated")
            max_len -= false_pos - safety_buffer
            if max_len < 0:
                max_len = 0

        # Sort in descending order by Elo, and finally rank and return the result
        result_list = sorted(result.values(), key=lambda x: -x["elo"])[0:max_len]
        for ix, d in enumerate(result_list):
            d["rank"] = ix + 1

        return result_list

    @classmethod
    def list_elo(
        cls, timestamp: Optional[datetime] = None, max_len: int = MAX_STATS
    ) -> StatsResults:
        """Return the top Elo-rated users for all games (including robots)"""

        def _makedict(sm: StatsModel) -> StatsDict:
            return StatsDict(
                user=None if sm.user is None else sm.user.id(),
                robot_level=sm.robot_level or 0,
                timestamp=sm.timestamp,
                games=sm.games,
                elo=sm.elo,
                score=sm.score,
                score_against=sm.score_against,
                wins=sm.wins,
                losses=sm.losses,
                rank=0,
            )

        return cls._list_by(
            cast(ndb.Property, StatsModel.elo), _makedict, timestamp, max_len
        )

    @classmethod
    def list_human_elo(
        cls, timestamp: Optional[datetime] = None, max_len: int = MAX_STATS
    ) -> StatsResults:
        """Return the top Elo-rated users for human-only games"""

        def _makedict(sm: StatsModel) -> StatsDict:
            return StatsDict(
                user=None if sm.user is None else sm.user.id(),
                robot_level=sm.robot_level or 0,
                timestamp=sm.timestamp,
                games=sm.human_games,
                elo=sm.human_elo,
                score=sm.human_score,
                score_against=sm.human_score_against,
                wins=sm.human_wins,
                losses=sm.human_losses,
                rank=0,
            )

        return cls._list_by(
            cast(ndb.Property, StatsModel.human_elo), _makedict, timestamp, max_len
        )

    @classmethod
    def list_manual_elo(
        cls, timestamp: Optional[datetime] = None, max_len: int = MAX_STATS
    ) -> StatsResults:
        """Return the top Elo-rated users for manual-only games"""

        def _makedict(sm: StatsModel) -> StatsDict:
            return StatsDict(
                user=None if sm.user is None else sm.user.id(),
                robot_level=sm.robot_level or 0,
                timestamp=sm.timestamp,
                games=sm.manual_games,
                elo=sm.manual_elo,
                score=sm.manual_score,
                score_against=sm.manual_score_against,
                wins=sm.manual_wins,
                losses=sm.manual_losses,
                rank=0,
            )

        return cls._list_by(
            cast(ndb.Property, StatsModel.manual_elo), _makedict, timestamp, max_len
        )

    _NB_CACHE: Dict[Tuple[Optional[str], int], Dict[datetime, StatsModel]] = dict()
    _NB_CACHE_STATS: Dict[str, int] = dict(hits=0, misses=0)

    @classmethod
    def clear_cache(cls) -> None:
        """Reset the cache"""
        cls._NB_CACHE = dict()
        cls._NB_CACHE_STATS = dict(hits=0, misses=0)

    @classmethod
    def log_cache_stats(cls) -> None:
        """Show cache statistics in the log"""
        hits = cls._NB_CACHE_STATS["hits"]
        misses = cls._NB_CACHE_STATS["misses"]
        total = hits + misses
        logging.info(
            "Cache hits {0} or {1:.2f}%".format(
                hits, 100.0 * hits / total if total != 0 else 0.0
            )
        )
        logging.info(
            "Cache misses {0} or {1:.2f}%".format(
                misses, 100.0 * misses / total if total != 0 else 0.0
            )
        )

    @classmethod
    def newest_before(
        cls, ts: datetime, user_id: Optional[str], robot_level: int = 0
    ) -> StatsModel:
        """Returns the newest available stats record for the user
        at or before the given time"""
        cache = cls._NB_CACHE
        key = (user_id, robot_level)
        if ts:
            if key in cache:
                for c_ts, c_val in cache[key].items():
                    if c_ts >= ts >= c_val.timestamp:
                        cls._NB_CACHE_STATS["hits"] += 1
                        sm = cls.create(user_id, robot_level)
                        sm.copy_from(c_val)
                        return sm
            else:
                d: Dict[datetime, StatsModel] = dict()
                cache[key] = d
        cls._NB_CACHE_STATS["misses"] += 1
        sm = cls.create(user_id, robot_level)
        if ts:
            # Try to query using the timestamp
            k: Optional[Key[UserModel]] = (
                None if user_id is None else Key(UserModel, user_id)
            )
            # Use a common query structure and index for humans and robots
            q = cls.query(
                ndb.AND(StatsModel.robot_level == robot_level, StatsModel.user == k)  # type: ignore
            )
            q = q.filter(StatsModel.timestamp <= ts).order(
                -cast(int, StatsModel.timestamp)
            )
            sm_before = q.get()
            if sm_before is not None:
                # Found: copy the stats
                sm.copy_from(sm_before)
            cache[key][ts] = sm
        return sm

    @classmethod
    def newest_for_user(cls, user_id: str) -> Optional[StatsModel]:
        """Returns the newest available stats record for the user"""
        # This does not work for robots
        if not user_id:
            return None
        k: Key[UserModel] = Key(UserModel, user_id)
        # Use a common query structure and index for humans and robots
        q = cls.query(ndb.AND(StatsModel.robot_level == 0, StatsModel.user == k)).order(  # type: ignore
            -cast(int, StatsModel.timestamp)
        )
        sm = q.get()
        if sm is None:
            # No record in the database: return a default entity
            sm = cls.create(user_id)
        return sm

    @classmethod
    def last_for_user(cls, user_id: str, days: int) -> List[StatsModel]:
        """Returns stats for the last N days for a given user"""
        if not user_id or days <= 0:
            return []
        k: Key[UserModel] = Key(UserModel, user_id)
        now = datetime.now(UTC)
        q = (
            cls.query(ndb.AND(StatsModel.robot_level == 0, StatsModel.user == k))  # type: ignore
            .filter(StatsModel.timestamp <= now)
            .order(-cast(int, StatsModel.timestamp))
        )
        # Return the StatsModel entries in ascending order by timestamp
        return list(q.fetch(limit=days))

    @classmethod
    def delete_ts(cls, timestamp: datetime) -> None:
        """Delete all stats records at a particular timestamp"""
        delete_multi(cls.query(StatsModel.timestamp == timestamp).iter(keys_only=True))

    @classmethod
    def delete_user(cls, user_id: str) -> None:
        """Delete all stats records for a particular user"""
        # This is only used for testing, and never called for robots
        if not user_id:
            return
        k: Key[UserModel] = Key(UserModel, user_id)
        delete_multi(
            cls.query(ndb.AND(StatsModel.robot_level == 0, StatsModel.user == k)).iter(  # type: ignore
                keys_only=True
            )
        )


class RatingModel(Model["RatingModel"]):
    """Models tables of user ratings"""

    # Typically "all", "human" or "manual"
    kind = Model.Str()  # Indexed by default

    # The ordinal rank
    rank = Model.Int(indexed=True)

    user = UserModel.OptionalDbKey(kind=UserModel, indexed=False)

    robot_level = Model.Int(default=0, indexed=False)

    games = Model.Int(default=0)
    elo = Model.Int(default=1200)
    score = Model.Int(default=0)
    score_against = Model.Int(default=0)
    wins = Model.Int(default=0)
    losses = Model.Int(default=0)

    rank_yesterday = Model.Int(default=0)
    games_yesterday = Model.Int(default=0)
    elo_yesterday = Model.Int(default=1200)
    score_yesterday = Model.Int(default=0)
    score_against_yesterday = Model.Int(default=0)
    wins_yesterday = Model.Int(default=0)
    losses_yesterday = Model.Int(default=0)

    rank_week_ago = Model.Int(default=0)
    games_week_ago = Model.Int(default=0)
    elo_week_ago = Model.Int(default=1200)
    score_week_ago = Model.Int(default=0)
    score_against_week_ago = Model.Int(default=0)
    wins_week_ago = Model.Int(default=0)
    losses_week_ago = Model.Int(default=0)

    rank_month_ago = Model.Int(default=0)
    games_month_ago = Model.Int(default=0)
    elo_month_ago = Model.Int(default=1200)
    score_month_ago = Model.Int(default=0)
    score_against_month_ago = Model.Int(default=0)
    wins_month_ago = Model.Int(default=0)
    losses_month_ago = Model.Int(default=0)

    @classmethod
    def get_or_create(cls, kind: str, rank: int) -> RatingModel:
        """Get an existing entity or create a new one if it doesn't exist"""
        k: Key[RatingModel] = Key(cls, kind + ":" + str(rank))
        rm: Optional[RatingModel] = k.get()
        if rm is None:
            # Did not already exist in the database:
            # create a fresh instance
            rm = cls(id=kind + ":" + str(rank))
        rm.kind = kind
        rm.rank = rank
        return rm

    def assign(self, dict_args: StatsDict) -> None:
        """Populate attributes from a dict"""
        for key, val in dict_args.items():
            if key == "user":
                # Re-pack the user id into a key
                setattr(self, key, None if val is None else Key(UserModel, val))
            else:
                setattr(self, key, val)

    @classmethod
    def list_rating(cls, kind: str) -> Iterator[RatingDict]:
        """Iterate through the rating table of a given kind, in ascending order by rank"""
        CHUNK_SIZE = 100
        q = cls.query(RatingModel.kind == kind).order(RatingModel.rank)
        for rm in iter_q(q, CHUNK_SIZE, limit=100):
            v = RatingDict(
                rank=rm.rank,
                userid="",
                games=rm.games,
                elo=rm.elo,
                score=rm.score,
                score_against=rm.score_against,
                wins=rm.wins,
                losses=rm.losses,
                rank_yesterday=rm.rank_yesterday,
                games_yesterday=rm.games_yesterday,
                elo_yesterday=rm.elo_yesterday,
                score_yesterday=rm.score_yesterday,
                score_against_yesterday=rm.score_against_yesterday,
                wins_yesterday=rm.wins_yesterday,
                losses_yesterday=rm.losses_yesterday,
                rank_week_ago=rm.rank_week_ago,
                games_week_ago=rm.games_week_ago,
                elo_week_ago=rm.elo_week_ago,
                score_week_ago=rm.score_week_ago,
                score_against_week_ago=rm.score_against_week_ago,
                wins_week_ago=rm.wins_week_ago,
                losses_week_ago=rm.losses_week_ago,
                rank_month_ago=rm.rank_month_ago,
                games_month_ago=rm.games_month_ago,
                elo_month_ago=rm.elo_month_ago,
                score_month_ago=rm.score_month_ago,
                score_against_month_ago=rm.score_against_month_ago,
                wins_month_ago=rm.wins_month_ago,
                losses_month_ago=rm.losses_month_ago,
            )

            # Stringify a user id
            if rm.user is None:
                if rm.robot_level < 0:
                    v["userid"] = ""
                else:
                    v["userid"] = f"robot-{rm.robot_level}"
            else:
                v["userid"] = rm.user.id()

            yield v

    @classmethod
    def delete_all(cls) -> None:
        """Delete all ratings records"""
        delete_multi(cls.query().iter(keys_only=True))


class ChatModelFuture(Future["ChatModel"]):
    pass


class ChatModel(Model["ChatModel"]):
    """Models chat communications between users"""

    # The channel (conversation) identifier
    # This is a string, either of the form 'game:' + uuid for an in-game chat,
    # or of the form 'user:' + user_id_1 + ':' + user_id_2
    # where user_id_1 < user_id_2.
    channel = Model.Str()

    # The user originating this chat message
    user: Key[UserModel] = UserModel.DbKey(kind=UserModel)

    # The recipient of the message
    recipient: Optional[Key[UserModel]] = UserModel.OptionalDbKey(kind=UserModel)

    # The timestamp of this chat message
    timestamp = Model.Datetime(indexed=True, auto_now_add=True)

    # The actual message - by convention, an empty msg from a user means that
    # the user has seen all older messages
    msg = Model.Text()

    def get_recipient(self) -> Optional[str]:
        """Return the user id of the message recipient"""
        return None if self.recipient is None else self.recipient.id()

    @classmethod
    def list_conversation(
        cls, channel: str, maxlen: int = 250
    ) -> Iterator[Dict[str, Any]]:
        """Return the newest items in a conversation"""
        CHUNK_SIZE = 250
        q = cls.query(ChatModel.channel == channel).order(
            -cast(int, ChatModel.timestamp)
        )
        count = 0
        for cm in iter_q(q, chunk_size=CHUNK_SIZE):
            # Note: this also returns empty messages (read markers)
            yield dict(
                user=cm.user.id(),
                recipient=cm.get_recipient(),
                ts=cm.timestamp,
                msg=cm.msg,
            )
            if cm.msg:
                # We don't count read markers when comparing to maxlen
                count += 1
                if count >= maxlen:
                    break

    @classmethod
    def add_msg(
        cls,
        channel: str,
        from_user: str,
        to_user: str,
        msg: str,
        timestamp: Optional[datetime] = None,
    ) -> datetime:
        """Adds a message to a chat conversation on a channel"""
        cm = cls()
        cm.channel = channel
        cm.user = Key(UserModel, from_user)
        cm.recipient = Key(UserModel, to_user)
        cm.msg = msg
        cm.timestamp = timestamp or datetime.now(UTC)
        cm.put()
        # Return the message timestamp
        return cm.timestamp

    @classmethod
    def add_msg_in_game(
        cls,
        game_uuid: str,
        from_user: str,
        to_user: str,
        msg: str,
        timestamp: Optional[datetime] = None,
    ) -> datetime:
        """Adds a message to an in-game conversation"""
        channel = f"game:{game_uuid}"
        return cls.add_msg(channel, from_user, to_user, msg, timestamp)

    @classmethod
    def add_msg_between_users(
        cls,
        from_user: str,
        to_user: str,
        msg: str,
        timestamp: Optional[datetime] = None,
    ) -> datetime:
        """Adds a message to a chat conversation between two users"""
        # By convention, the lower user id comes before
        # the higher one in the channel string
        if from_user < to_user:
            channel = f"user:{from_user}:{to_user}"
        else:
            channel = f"user:{to_user}:{from_user}"
        return cls.add_msg(channel, from_user, to_user, msg, timestamp)

    @classmethod
    def chat_history(
        cls,
        for_user: str,
        *,
        maxlen: int = 20,
        blocked_users: Set[str] = set(),
    ) -> Sequence[ChatModelHistoryDict]:
        """Return the chat history for a user, excluding counterparties
        from the blocked_users set"""
        # Going too far back in the chat history is quite expensive
        # in terms of NDB operations, so a limit is advisable
        HISTORY_LIMIT = 500  # For a prolific chatter, this is about 5 months

        # Create two queries, on the user and recipient fields,
        # and interleave their results by timestamp
        user: Key[UserModel] = Key(UserModel, for_user)
        # Messages where this user is the originator
        q1 = cls.query(ChatModel.user == user).order(-cast(int, ChatModel.timestamp))
        # Messages where this user is the recipient
        q2 = cls.query(ChatModel.recipient == user).order(
            -cast(int, ChatModel.timestamp)
        )
        # Count of unique counterparties that we have already returned
        count = 0
        # Dictionary of counterparties that we've encountered so far
        result: Dict[str, ChatModelHistoryDict] = dict()

        # Use async futures to issue the two queries in parallel and
        # then create two iterators to iterate through the results
        qf = (
            q1.fetch_async(limit=HISTORY_LIMIT),
            q2.fetch_async(limit=HISTORY_LIMIT),
        )
        ChatModelFuture.wait_all(qf)

        def iterable(f: Future[ChatModel]) -> Iterator[ChatModel]:
            """Iterate through a query, yielding the results"""
            yield from f.get_result()

        i1 = iterable(qf[0])
        i2 = iterable(qf[1])
        c1 = next(i1, None)
        c2 = next(i2, None)

        def consider(cm: ChatModel, counterparty: str) -> Literal[0, 1]:
            """Potentially add a new history entry for a message
            exchanged with the given counterparty. Returns 1 if
            a proper history entry was added, or 0 otherwise."""
            nonlocal result
            if (ch := result.get(counterparty)) is None:
                # We have not seen this counterparty before:
                # create a history entry for it, assuming the
                # message is unread (for the time being)
                if counterparty in blocked_users:
                    # Don't include blocked users in the chat history
                    return 0
                result[counterparty] = ChatModelHistoryDict(
                    user=counterparty,
                    ts=cm.timestamp,
                    last_msg=cm.msg,
                    # Messages originated by this user
                    # are never unread
                    unread=cm.user.id() != for_user,
                )
                # If the message is empty, it is a read marker
                # and we don't count it for now
                return 1 if cm.msg else 0
            # The counterparty was already in the result.
            # In that case, we are only interested if the previously
            # seen message was empty (=a read marker). If so, we
            # replace it with the new message, if not also empty.
            if not ch["last_msg"] and cm.msg:
                # Upgrade the read marker to a 'proper' history entry
                ch["last_msg"] = cm.msg
                ch["ts"] = cm.timestamp
                # There was a read marker, so we can set unread to False
                ch["unread"] = False
                # Now we can add this to the result count
                return 1
            # Already seen a proper message for this counterparty;
            # no need to add this one
            return 0

        # We loop until both iterators are exhausted, or we have
        # collected maxlen unique history entries
        while (c1 or c2) and (count < maxlen):
            if c1 and c2:
                if c1.timestamp > c2.timestamp:
                    # The first iterator has a newer message than the second
                    pick = 1
                else:
                    # The second iterator has a newer message than the first
                    pick = 2
            elif c1:
                pick = 1
            elif c2:
                pick = 2
            else:
                assert False
            if pick == 1:
                assert c1 is not None
                if c1.recipient is not None:
                    # This user is the originator,
                    # so the counterparty is the recipient
                    count += consider(c1, c1.recipient.id())
                c1 = next(i1, None)
            elif pick == 2:
                assert c2 is not None
                # This user is the recipient,
                # so the counterparty is the originator
                count += consider(c2, c2.user.id())
                c2 = next(i2, None)

        # Compose a result list from all entries that actually
        # have a message text
        rlist = [r for r in result.values() if r["last_msg"]]
        # Make sure that the newest entries occur first
        rlist.sort(key=lambda r: r["ts"], reverse=True)
        return rlist

    @classmethod
    def delete_for_user(cls, user_id: str) -> None:
        """Delete all ChatModel entries for a particular user"""
        if not user_id:
            return
        user: Key[UserModel] = Key(UserModel, user_id)

        def keys_to_delete() -> Iterator[Key[ChatModel]]:
            for key in cls.query(ChatModel.user == user).iter(keys_only=True):
                yield key
            for key in cls.query(ChatModel.recipient == user).iter(keys_only=True):
                yield key

        delete_multi(keys_to_delete())


class ZombieModel(Model["ZombieModel"]):
    """Models finished games that have not been seen by one of the players"""

    # The zombie game
    game: Key[GameModel] = GameModel.DbKey(kind=GameModel)
    # The player that has not seen the result
    player: Key[UserModel] = UserModel.DbKey(kind=UserModel)

    def set_player(self, user_id: Optional[str]) -> None:
        """Set the player's user id"""
        self.player = (
            cast(Key[UserModel], None) if user_id is None else Key(UserModel, user_id)
        )

    def set_game(self, game_id: Optional[str]) -> None:
        """Set the game id"""
        self.game = (
            cast(Key[GameModel], None) if game_id is None else Key(GameModel, game_id)
        )

    @classmethod
    def add_game(cls, game_id: Optional[str], user_id: Optional[str]) -> None:
        """Add a zombie game that has not been seen by the player in question"""
        zm = cls()
        zm.set_game(game_id)
        zm.set_player(user_id)
        zm.put()

    @classmethod
    def del_game(cls, game_id: Optional[str], user_id: Optional[str]) -> None:
        """Delete a zombie game after the player has seen it"""
        kg: Key[GameModel] = Key(GameModel, game_id)
        kp: Key[UserModel] = Key(UserModel, user_id)
        q = cls.query(ZombieModel.game == kg).filter(ZombieModel.player == kp)
        zmk = q.get(keys_only=True)
        if not zmk:
            # No such game in the zombie list
            return
        zmk.delete()

    @classmethod
    def delete_for_user(cls, user_id: str) -> None:
        """Delete all ZombieModel entries for a particular user"""
        if not user_id:
            return
        user: Key[UserModel] = Key(UserModel, user_id)

        def keys_to_delete() -> Iterator[Key[ZombieModel]]:
            for key in cls.query(ZombieModel.player == user).iter(keys_only=True):
                yield key

        delete_multi(keys_to_delete())

    @classmethod
    def list_games(cls, user_id: Optional[str]) -> Iterator[ZombieGameDict]:
        """List all zombie games for the given player"""
        if not user_id:
            return
        k: Key[UserModel] = Key(UserModel, user_id)
        q = cls.query(ZombieModel.player == k)

        def z_callback(zm: ZombieModel) -> Optional[ZombieGameDict]:
            """Map a ZombieModel entity to a game descriptor"""
            if not zm.game:
                return None
            gm = GameModel.fetch(zm.game.id())
            if gm is None:
                return None
            u0 = None if gm.player0 is None else gm.player0.id()
            u1 = None if gm.player1 is None else gm.player1.id()
            if u0 == user_id:
                # Player 0 is the source player, 1 is the opponent
                opp = u1
                sc0, sc1 = gm.score0, gm.score1
            else:
                # Player 1 is the source player, 0 is the opponent
                assert u1 == user_id
                opp = u0
                sc1, sc0 = gm.score0, gm.score1
            prefs = gm.prefs or {}
            locale = gm.locale or cast(str, prefs.get("locale")) or DEFAULT_LOCALE
            return ZombieGameDict(
                uuid=zm.game.id(),
                ts=gm.ts_last_move or gm.timestamp,
                opp=opp,
                robot_level=gm.robot_level,
                sc0=sc0,
                sc1=sc1,
                locale=locale,
            )

        for zm in list(q.fetch()):
            if (zd := z_callback(zm)) is not None:
                yield zd


class PromoModel(Model["PromoModel"]):
    """Models promotions displayed to players"""

    # The player that saw the promotion
    player: Key[UserModel] = UserModel.DbKey(kind=UserModel)
    # The promotion id
    promotion = Model.Str()
    # The timestamp
    timestamp = Model.Datetime(auto_now_add=True, indexed=True)

    def set_player(self, user_id: str) -> None:
        """Set the player's user id"""
        assert user_id is not None
        self.player = Key(UserModel, user_id)

    @classmethod
    def add_promotion(cls, user_id: str, promotion: str) -> None:
        """Record that a promotion has been seen by a user"""
        pm = cls()
        pm.set_player(user_id)
        pm.promotion = promotion
        pm.put()

    @classmethod
    def list_promotions(
        cls, user_id: Optional[str], promotion: str
    ) -> Iterator[datetime]:
        """Return a list of timestamps for when the given promotion has been displayed"""
        if not user_id:
            return
        k: Key[UserModel] = Key(UserModel, user_id)
        q = cls.query(PromoModel.player == k).filter(PromoModel.promotion == promotion)

        for pm in q.fetch(projection=["timestamp"]):
            yield pm.timestamp


class CompletionModel(Model["CompletionModel"]):
    """Models the successful completion of stats or ratings runs"""

    # The type of process that was completed, usually 'stats' or 'ratings'
    proctype = Model.Str()

    # The timestamp of the successful run
    timestamp = Model.Datetime(auto_now_add=True, indexed=True)

    # The from-to range of the successful process
    ts_from = Model.Datetime()
    ts_to = Model.Datetime()

    # True if successful completion (the default); included for future expansion
    success = Model.Bool()

    # The reason for failure, if any
    reason = Model.Str()

    @classmethod
    def add_completion(cls, proctype: str, ts_from: datetime, ts_to: datetime) -> None:
        """Add a zombie game that has not been seen by the player in question"""
        cm = cls()
        cm.proctype = proctype
        cm.ts_from = ts_from
        cm.ts_to = ts_to
        cm.success = True
        cm.reason = ""
        cm.put()

    @classmethod
    def add_failure(
        cls, proctype: str, ts_from: datetime, ts_to: datetime, reason: str
    ) -> None:
        """Add a zombie game that has not been seen by the player in question"""
        cm = cls()
        cm.proctype = proctype
        cm.ts_from = ts_from
        cm.ts_to = ts_to
        cm.success = False
        cm.reason = reason
        cm.put()


class BlockModel(Model["BlockModel"]):
    """Models the fact that a user has blocked another user"""

    MAX_BLOCKS = 100  # The maximum number of blocked users per user

    # The user who has blocked another user
    blocker: Key[UserModel] = UserModel.DbKey(kind=UserModel)
    # The blocked user
    blocked: Key[UserModel] = UserModel.DbKey(kind=UserModel)
    # Timestamp
    timestamp = Model.Datetime(auto_now_add=True)

    @classmethod
    def list_blocked_users(
        cls, user_id: str, max_len: int = MAX_BLOCKS
    ) -> Iterator[str]:
        """Query for a list of blocked users for the given user"""
        if not user_id:
            return
        k: Key[UserModel] = Key(UserModel, user_id)
        q = cls.query(BlockModel.blocker == k)
        for bm in q.fetch(limit=max_len):
            yield bm.blocked.id()

    @classmethod
    def list_blocked_by(cls, user_id: str, max_len: int = MAX_BLOCKS) -> Iterator[str]:
        """Query for a list of users blocking the given user"""
        if not user_id:
            return
        k: Key[UserModel] = Key(UserModel, user_id)
        q = cls.query(BlockModel.blocked == k)
        for bm in q.fetch(limit=max_len):
            yield bm.blocker.id()

    @classmethod
    def block_user(cls, blocker_id: str, blocked_id: str) -> bool:
        """Add a block"""
        if blocker_id and blocked_id:
            bm = cls()
            bm.blocker = Key(UserModel, blocker_id)
            bm.blocked = Key(UserModel, blocked_id)
            bm.put()
            return True
        return False

    @classmethod
    def unblock_user(cls, blocker_id: str, blocked_id: str) -> bool:
        """Remove a block"""
        blocker: Key[UserModel] = Key(UserModel, blocker_id)
        blocked: Key[UserModel] = Key(UserModel, blocked_id)
        q = cls.query(
            ndb.AND(BlockModel.blocker == blocker, BlockModel.blocked == blocked)  # type: ignore
        )
        unblocked = False
        # There might conceivably be more than one BlockModel entity
        # for the same user pair; we delete them all
        for bmk in q.fetch(keys_only=True, limit=cls.MAX_BLOCKS):
            bmk.delete()
            unblocked = True
        return unblocked

    @classmethod
    def is_blocking(cls, blocker_id: str, blocked_id: str) -> bool:
        """Return True if the user blocker_id has blocked blocked_id"""
        blocker: Key[UserModel] = Key(UserModel, blocker_id)
        blocked: Key[UserModel] = Key(UserModel, blocked_id)
        q = cls.query(
            ndb.AND(BlockModel.blocker == blocker, BlockModel.blocked == blocked)  # type: ignore
        )
        return q.get(keys_only=True) is not None


class ReportModel(Model["ReportModel"]):
    """Models the fact that a user has reported another user"""

    # The user who is reporting another user
    reporter = UserModel.DbKey(kind=UserModel)
    # The reported user
    reported = UserModel.DbKey(kind=UserModel)
    # The reason code (0: Free format text explanation; >= 1: fixed reasons)
    code = Model.Int()
    # Free format text, if any
    text = Model.Text()
    # Timestamp
    timestamp = Model.Datetime(auto_now_add=True)

    MAX_REPORTS = 100  # The maximum number of reported users per user

    @classmethod
    def report_user(
        cls, reporter_id: str, reported_id: str, code: int, text: str
    ) -> bool:
        """Add a block"""
        if reporter_id and reported_id:
            rm = cls()
            rm.reporter = cast(Key[UserModel], Key(UserModel, reporter_id))
            # No idea why the following cast is needed; probably a Pylance bug
            rm.reported = cast(Key[UserModel], Key(UserModel, reported_id))
            if rm.reported.get() is None:
                # The reported user does not exist
                return False
            rm.code = code
            rm.text = text
            rm.put()
            return True
        return False

    @classmethod
    def list_reported_by(
        cls, user_id: str, max_len: int = MAX_REPORTS
    ) -> Iterator[str]:
        """Query for a list of users who have reported the given user"""
        if not user_id:
            return
        k: Key[UserModel] = Key(UserModel, user_id)
        q = cls.query(ReportModel.reported == k)
        for bm in q.fetch(limit=max_len):
            yield bm.reporter.id()


class TransactionModel(Model["TransactionModel"]):
    """Models subscription transactions"""

    # User
    user: Key[UserModel] = UserModel.DbKey(kind=UserModel)
    # Timestamp
    ts = Model.Datetime(auto_now_add=True, indexed=True)
    # Subscription plan, or empty string if none
    plan = Model.Str()
    # Subscription kind, or empty string if none
    kind = Model.Str()
    # Operation performed
    op = Model.Str()

    @classmethod
    def add_transaction(cls, user_id: str, plan: str, kind: str, op: str) -> None:
        """Add a transaction"""
        tm = cls(id=Unique.id())
        tm.user = Key(UserModel, user_id)
        tm.ts = datetime.now(UTC)
        tm.plan = plan
        tm.kind = kind
        tm.op = op
        tm.put()


class SubmissionModel(Model["SubmissionModel"]):
    """Models a submission for a missing word"""

    # The user who submitted the word
    user: Key[UserModel] = UserModel.DbKey(kind=UserModel)
    # Timestamp
    ts = Model.Datetime(auto_now_add=True, indexed=True)
    # The locale in which the word is submitted
    locale = Model.Str()
    # Submitted word
    word = Model.Str()
    # Comment (can be an empty string)
    comment = Model.Text()  # Not indexed

    @classmethod
    def submit_word(cls, user_id: str, locale: str, word: str, comment: str) -> None:
        """Add a new word submission for a given user"""
        sm = cls()
        sm.user = Key(UserModel, user_id)
        sm.locale = locale
        sm.word = word
        sm.comment = comment
        sm.put()<|MERGE_RESOLUTION|>--- conflicted
+++ resolved
@@ -745,11 +745,7 @@
             len_keys = len(keys)
             recs = cast(
                 List[Optional[UserModel]],
-<<<<<<< HEAD
-                ndb.get_multi(cast(Sequence[Key[UserModel]], keys)),
-=======
                 ndb.get_multi(keys),
->>>>>>> e4ba78ca
             )
             if ix == 0 and len_keys == end:
                 # Most common case: just a single, complete read
@@ -1159,11 +1155,7 @@
             nonlocal result, keys
             recs = cast(
                 List[Optional[EloModel]],
-<<<<<<< HEAD
-                ndb.get_multi(cast(Sequence[Key[EloModel]], keys)),
-=======
                 ndb.get_multi(keys),
->>>>>>> e4ba78ca
             )
             for em in recs:
                 if em is not None:
