"""

    Word dictionary implemented with a DAWG

<<<<<<< HEAD
    Copyright © 2025 Miðeind ehf.
=======
    Copyright (C) 2023 Miðeind ehf.
>>>>>>> 3dbd0160
    Author: Vilhjálmur Þorsteinsson

    The Creative Commons Attribution-NonCommercial 4.0
    International Public License (CC-BY-NC 4.0) applies to this software.
    For further information, see https://github.com/mideind/Netskrafl

    DawgDictionary uses a Directed Acyclic Word Graph (DAWG) internally
    to store a large set of words in an efficient structure in terms
    of storage and speed.

    The graph is pre-built using the code in dawgbuilder.py and stored
    in a text-based file to be loaded at run-time by DawgDictionary.

    The main class supports three fundamental query functions:

    DawgDictionary.find(word)
        Returns True if the word is found in the dictionary, or False if not.
        The __contains__ operator is supported, so "'myword' in dawgdict" also works.

    DawgDictionary.find_matches(pattern)
        Returns a list of words that match the pattern. The pattern can contain
        wildcards ('?'). For example, result = dawgdict.find_matches("ex???") returns
        a list of all 5-letter words starting with "ex".

    DawgDictionary.find_permutations(rack)
        Returns a list of all permutations of the given rack, i.e. valid words
        consisting of one or more letters from the rack in various orders.
        The rack may contain wildcards ('?'). For example,
        result = dawgdict.find_permutations("se?")
        returns a list of all words from 1 to 3 characters that can be constructed from
        the letters "s" and "e" and any one additional letter.

    All of the above query functions are built on top of a generic DAWG navigation function:

    DawgDictionary.navigate(navigator)
        Uses a navigation object to control the traversal of the graph and tabulate
        results. The navigation object should implement a number of interface functions,
        as documented in comments for the navigate() function.

    DawgDictionary.FindNavigator(word)
        A navigation class to find words by exact match. Used by DawgDictionary.find()

    DawgDictionary.PermutationNavigator(rack, minlen)
        A navigation class to find rack permutations. Used by DawgDictionary.find_permutations()

    DawgDictionary.MatchNavigator(rack, minlen)
        A navigation class to find words matching a pattern. Used by DawgDictionary.find_matches()

    See also comments in dawgbuilder.py

    Test code for this module is found in dawgtester.py

"""

from __future__ import annotations

<<<<<<< HEAD
from functools import lru_cache
import struct
from typing import Callable, Iterator, Optional, Tuple, List
=======
from typing import Dict, Optional, Tuple, Iterator, List
>>>>>>> 3dbd0160

import os
import threading
import abc

<<<<<<< HEAD
from alphabets import Alphabet


=======
>>>>>>> 3dbd0160
# Type definitions
IterTuple = Tuple[str, int]
PrefixNodes = Tuple[IterTuple, ...]
TwoLetterListTuple = Tuple[List[str], List[str]]
SortKeyFunc = Callable[[str], List[int]]


# Base project directory path
BASE_PATH = os.path.join(os.path.dirname(__file__), "..")


class PackedDawgDictionary:
    """Encapsulates a DAWG dictionary that is initialized from a packed
    binary file on disk and navigated as a byte buffer."""

    def __init__(self, alphabet: Alphabet) -> None:
        # The packed byte buffer
        self.b: Optional[bytes] = None
        # Lock to ensure that only one thread loads the dictionary
        self._lock = threading.Lock()
        self.alphabet = alphabet
<<<<<<< HEAD
        self.sortkey = alphabet.sortkey
=======
>>>>>>> 3dbd0160
        self.coding = alphabet.coding
        # Cached list of two letter words in this DAWG,
        # sorted by first letter and second letter
        self._two_letter: Tuple[List[str], List[str]] = ([], [])

    def load(self, fname: str) -> None:
        """Load a packed DAWG from a binary file"""
        with self._lock:
            # Ensure that we don't have multiple threads trying to load simultaneously
            if self.b is not None:
                # Already loaded
                return
            # Quickly gulp the file contents into the byte buffer
            with open(fname, mode="rb") as fin:
                self.b = fin.read()

    def find(self, word: str) -> bool:
        """Look for a word in the graph, returning True if it is found or False if not"""
        nav = FindNavigator(word)
        self.navigate(nav)
        return nav.is_found()

    def __contains__(self, word: str) -> bool:
        """Enable simple lookup syntax: "word" in dawgdict"""
        return self.find(word)

    def __hash__(self) -> int:
        """Return a hash value for this dictionary"""
        return id(self)

    def __eq__(self, other: object) -> bool:
        """Return True if this dictionary is equal to another"""
        return self is other

    def find_matches(self, pattern: str, sort: bool = True) -> List[str]:
        """Returns a list of words matching a pattern.
        The pattern contains characters and '?'-signs denoting wildcards.
        Characters are matched exactly, while the wildcards match any character.
        """
        nav = MatchNavigator(self.sortkey, pattern, sort)
        self.navigate(nav)
        return nav.result()

    def find_permutations(self, rack: str, minlen: int = 0) -> List[str]:
        """Returns a list of legal permutations of a rack of letters.
        The list is sorted in descending order by permutation length.
        The rack may contain question marks '?' as wildcards, matching all letters.
        Question marks should be used carefully as they can
        yield very large result sets.
        """
        nav = PermutationNavigator(self.sortkey, rack, minlen)
        self.navigate(nav)
        return nav.result()

    def navigate(self, nav: Navigator) -> None:
        """A generic function to navigate through the DAWG under
        the control of a navigation object.

        The navigation object should implement the following interface:

        def push_edge(firstchar)
            returns True if the edge should be entered or False if not
        def accepting()
            returns False if the navigator does not want more characters
        def accepts(newchar)
            returns True if the navigator will accept and 'eat' the new character
        def accept(matched, final)
            called to inform the navigator of a match and whether it is a final word
        def pop_edge()
            called when leaving an edge that has been navigated; returns False
            if there is no need to visit other edges
        def done()
            called when the navigation is completed
        """
        if self.b is None:
            # No graph: no navigation
            nav.done()
        else:
            Navigation(nav, self).go()

    def resume_navigation(
        self, nav: Navigator, prefix: str, nextnode: int, leftpart: str
    ) -> None:
        """Continue a previous navigation of the DAWG, using saved
        state information"""
        assert self.b is not None
        Navigation(nav, self).resume(prefix, nextnode, leftpart)

    def two_letter_words(self) -> TwoLetterListTuple:
        """Return the two letter words in this DAWG,
        sorted by first letter and by second letter"""
        if not self._two_letter[0]:
            # Cache has not yet been populated: calculate the lists
            sk = self.alphabet.sortkey
            # The list sorted by first letter
            tw0 = self.find_matches("??", sort=True)
            # The list sorted by second (last) letter
            tw1 = sorted(tw0, key=lambda w: sk(w[1] + w[0]))
            self._two_letter = (tw0, tw1)
        return self._two_letter


<<<<<<< HEAD
=======
class Wordbase:

    """ Container for singleton instances of the supported dictionaries """

    # Known dictionaries
    DAWGS = [
        # Icelandic
        ("ordalisti", IcelandicAlphabet),
        ("amlodi", IcelandicAlphabet),
        ("midlungur", IcelandicAlphabet),
        # US English
        ("otcwl2014", EnglishAlphabet),
        ("otcwl2014.aml", EnglishAlphabet),
        ("otcwl2014.mid", EnglishAlphabet),
        # ("twl06", EnglishAlphabet),
        # UK & Rest-of-World English
        ("sowpods", EnglishAlphabet),
        ("sowpods.aml", EnglishAlphabet),
        ("sowpods.mid", EnglishAlphabet),
        # Polish
        ("osps37", PolishAlphabet),
        ("osps37.aml", PolishAlphabet),
        ("osps37.mid", PolishAlphabet),
    ]

    _dawg: Dict[str, PackedDawgDictionary] = dict()

    _lock = threading.Lock()

    @staticmethod
    def initialize() -> None:
        """ Load all known dictionaries into memory """
        with Wordbase._lock:
            if not Wordbase._dawg:
                for dawg, alphabet in Wordbase.DAWGS:
                    try:
                        Wordbase._dawg[dawg] = Wordbase._load_resource(dawg, alphabet)
                    except FileNotFoundError:
                        logging.error("Unable to load DAWG {0}".format(dawg))

    @staticmethod
    def _load_resource(resource: str, alphabet: Alphabet) -> PackedDawgDictionary:
        """ Load a dictionary from a binary DAWG file """

        bname = os.path.abspath(
            os.path.join(BASE_PATH, "resources", resource + ".bin.dawg")
        )
        # Load packed binary file
        logging.info(
            "Instance {0} loading DAWG from binary file {1}".format(
                os.environ.get("INSTANCE_ID", ""), bname
            )
        )
        t0 = time.time()
        dawg = PackedDawgDictionary(alphabet)
        dawg.load(bname)
        t1 = time.time()
        logging.info("Loaded complete graph in {0:.2f} seconds".format(t1 - t0))
        return dawg

    @staticmethod
    def dawg() -> PackedDawgDictionary:
        """ Return the main dictionary DAWG object, associated with the
            current thread, i.e. the current user's (or game's) locale """
        return Wordbase._dawg[current_vocabulary()]

    @staticmethod
    def dawg_for_vocab(vocab: str) -> Optional[PackedDawgDictionary]:
        """ Return the DAWG object associated with the given vocabulary """
        return Wordbase._dawg.get(vocab)

    @staticmethod
    def two_letter_words(
        vocabulary: Optional[str] = None,
    ) -> Tuple[List[str], List[str]]:
        """ Return the two letter word list associated with the
            current vocabulary """
        dawg = Wordbase._dawg.get(vocabulary or current_vocabulary())
        return ([], []) if dawg is None else dawg.two_letter_words()

    @staticmethod
    def warmup() -> bool:
        """ Called from GAE instance initialization; add warmup code here if needed """
        return True


Wordbase.initialize()


>>>>>>> 3dbd0160
class Navigator(abc.ABC):
    """Base class for navigators that move through the DAWG,
    finding words or patterns or collecting information,
    for instance about possible moves"""

    is_resumable = False

    def __init__(self) -> None:
        pass

    @abc.abstractmethod
    def push_edge(self, firstchar: str) -> bool:
        """Returns True if the edge should be entered or False if not"""
        raise NotImplementedError

    @abc.abstractmethod
    def accepting(self) -> bool:
        """Returns False if the navigator does not want more characters"""
        raise NotImplementedError

    @abc.abstractmethod
    def accepts(self, newchar: str) -> bool:
        """Returns True if the navigator will accept the new character"""
        raise NotImplementedError

    # pylint: disable=unused-argument
    @abc.abstractmethod
    def accept(self, matched: str, final: bool) -> None:
        """Called to inform the navigator of a match and whether it is a final word"""
        raise NotImplementedError

    def accept_resumable(self, prefix: str, nextnode: int, matched: str) -> None:
        """This is not an abstract method since it is not mandatory to implement"""
        # If implemented in a subclass, set is_resumable = True
        raise NotImplementedError

    def pop_edge(self) -> bool:
        """Called when leaving an edge that has been navigated;
        returns False if there is no need to visit other edges"""
        # An implementation is not mandatory
        return False

    def done(self) -> None:
        """Called when the whole navigation is done"""
        # An implementation is not mandatory
        pass


class FindNavigator(Navigator):
    """A navigation class to be used with DawgDictionary.navigate()
    to find a particular word in the dictionary by exact match"""

    def __init__(self, word: str) -> None:
        super().__init__()
        self._word = word
        self._len = len(word)
        self._index = 0
        self._found = False

    def push_edge(self, firstchar: str) -> bool:
        """Returns True if the edge should be entered or False if not"""
        # Enter the edge if it fits where we are in the word
        return self._word[self._index] == firstchar

    def accepting(self) -> bool:
        """Returns False if the navigator does not want more characters"""
        # Don't go too deep
        return self._index < self._len

    def accepts(self, newchar: str) -> bool:
        """Returns True if the navigator will accept the new character"""
        if newchar != self._word[self._index]:
            return False
        # Match: move to the next index position
        self._index += 1
        return True

    # pylint: disable=unused-argument
    def accept(self, matched: str, final: bool) -> None:
        """Called to inform the navigator of a match and whether it is a final word"""
        if final and self._index == self._len:
            # Yes, this is what we were looking for
            # assert matched == self._word
            self._found = True

    def is_found(self) -> bool:
        """Return True if the sought word was found in the DAWG"""
        return self._found


class PermutationNavigator(Navigator):
    """A navigation class to be used with DawgDictionary.navigate()
    to find all permutations of a rack
    """

    def __init__(self, sortkey: SortKeyFunc, rack: str, minlen: int = 0) -> None:
        super().__init__()
        self._rack = rack
        self._stack: List[str] = []
        self._result: List[str] = []
        self._minlen = minlen
        self._sortkey = sortkey

    def push_edge(self, firstchar: str) -> bool:
        """Returns True if the edge should be entered or False if not"""
        # Follow all edges that match a letter in the rack
        # (which can be '?', matching all edges)
        rack = self._rack
        if not ((firstchar in rack) or ("?" in rack)):
            return False
        # Fit: save our rack and move into the edge
        self._stack.append(rack)
        return True

    def accepting(self) -> bool:
        """Returns False if the navigator does not want more characters"""
        # Continue as long as there is something left on the rack
        return bool(self._rack)

    def accepts(self, newchar: str) -> bool:
        """Returns True if the navigator will accept the new character"""
        rack = self._rack
        exactmatch = newchar in rack
        if (not exactmatch) and ("?" not in rack):
            # Can't continue with this prefix - we no longer have rack letters matching it
            return False
        # We're fine with this: accept the character and remove from the rack
        if exactmatch:
            self._rack = rack.replace(newchar, "", 1)
        else:
            self._rack = rack.replace("?", "", 1)
        return True

    def accept(self, matched: str, final: bool) -> None:
        """Called to inform the navigator of a match and whether it is a final word"""
        if final and len(matched) >= self._minlen:
            self._result.append(matched)

    def pop_edge(self) -> bool:
        """Called when leaving an edge that has been navigated"""
        self._rack = self._stack.pop()
        # We need to visit all outgoing edges, so return True
        return True

    def done(self) -> None:
        """Called when the whole navigation is done"""
        self._result.sort(key=lambda x: (-len(x), self._sortkey(x)))

    def result(self) -> List[str]:
        """Return the list of results accumulated during the navigation"""
        return self._result


class MatchNavigator(Navigator):
    """A navigation class to be used with DawgDictionary.navigate()
    to find all words matching a pattern
    """

    def __init__(self, sortkey: SortKeyFunc, pattern: str, sort: bool) -> None:
        super().__init__()
        self._pattern = pattern
        self._lenp = len(pattern)
        self._index = 0
        self._chmatch = pattern[0]
        self._wildcard = self._chmatch == "?"
        self._stack: List[Tuple[int, str, bool]] = []
        self._result: List[str] = []
        self._sort = sort
        self._sortkey = sortkey

    def push_edge(self, firstchar: str) -> bool:
        """Returns True if the edge should be entered or False if not"""
        # Follow all edges that match a letter in the rack
        # (which can be '?', matching all edges)
        if not self._wildcard and (firstchar != self._chmatch):
            return False
        # Fit: save our index and move into the edge
        self._stack.append((self._index, self._chmatch, self._wildcard))
        return True

    def accepting(self) -> bool:
        """Returns False if the navigator does not want more characters"""
        # Continue as long as there is something left to match
        return self._index < self._lenp

    def accepts(self, newchar: str) -> bool:
        """Returns True if the navigator will accept the new character"""
        if not self._wildcard and (newchar != self._chmatch):
            return False
        self._index += 1
        if self._index < self._lenp:
            self._chmatch = self._pattern[self._index]
            self._wildcard = self._chmatch == "?"
        return True

    def accept(self, matched: str, final: bool) -> None:
        """Called to inform the navigator of a match and whether it is a final word"""
        if final and self._index == self._lenp:
            # We have an entire pattern match
            # (Note that this could be relaxed to also return partial (shorter) pattern matches)
            self._result.append(matched)

    def pop_edge(self) -> bool:
        """Called when leaving an edge that has been navigated"""
        self._index, self._chmatch, self._wildcard = self._stack.pop()
        # We need to continue visiting edges only if this is a wildcard position
        return self._wildcard

    def done(self) -> None:
        """Called when the whole navigation is done"""
        if self._sort:
            self._result.sort(key=self._sortkey)

    def result(self) -> List[str]:
        """Return the list of results accumulated during the navigation"""
        return self._result


# The structure used to decode an edge offset from bytes
_UINT32 = struct.Struct("<L")
<<<<<<< HEAD
=======


class Navigation:
>>>>>>> 3dbd0160


<<<<<<< HEAD
class Navigation:
    """Manages the state for a navigation while it is in progress"""

=======
>>>>>>> 3dbd0160
    def __init__(self, nav: Navigator, pd: PackedDawgDictionary) -> None:
        # Store the associated navigator
        self._nav = nav
        # The DAWG dictionary we are navigating
        self._pd = pd
        assert pd.b is not None
        self._b = pd.b
        # If the navigator implements accept_resumable(),
        # note it and call it with additional state information instead of
        # plain accept()
        self._resumable = nav.is_resumable

    @staticmethod
    def _iter_from_node(pd: PackedDawgDictionary, offset: int) -> Iterator[IterTuple]:
        """A generator for yielding prefixes and next node offset along an edge
        starting at the given offset in the DAWG bytes"""
        b = pd.b
        assert b is not None
        coding = pd.coding
        num_edges = b[offset] & 0x7F
        offset += 1
        for _ in range(num_edges):
            len_byte = b[offset]
            offset += 1
            if len_byte & 0x40:
                prefix = coding[len_byte & 0x3F]  # Single character
            else:
                len_byte &= 0x3F
                prefix = "".join(coding[b[offset + j]] for j in range(len_byte))
                offset += len_byte
            if b[offset - 1] & 0x80:
                # The last character of the prefix had a final marker: nextnode is 0
                nextnode = 0
            else:
                # Read the next node offset
                # Tuple of length 1, i.e. (n, )
                (nextnode,) = _UINT32.unpack_from(b, offset)
                offset += 4
            yield prefix, nextnode

    @staticmethod
    @lru_cache(maxsize=8 * 1024)  # 8K entries seems to be plenty
    def _tuple_from_node(pd: PackedDawgDictionary, offset: int) -> PrefixNodes:
        """Return a cached tuple of prefixes and next node offsets along an edge"""
        return tuple(Navigation._iter_from_node(pd, offset))

    def _navigate_from_node(self, offset: int, matched: str) -> None:
        """Starting from a given node, navigate outgoing edges"""
        # Go through the edges of this node and follow the ones
        # okayed by the navigator
        nav = self._nav
        for prefix, nextnode in Navigation._tuple_from_node(self._pd, offset):
            if nav.push_edge(prefix[0]):
                # This edge is a candidate: navigate through it
                self._navigate_from_edge(prefix, nextnode, matched)
                if not nav.pop_edge():
                    # Short-circuit and finish the loop if pop_edge() returns False
                    break

    def _navigate_from_edge(self, prefix: str, nextnode: int, matched: str) -> None:
        """Navigate along an edge, accepting partial and full matches"""
        # Go along the edge as long as the navigator is accepting
        b = self._b
        lenp = len(prefix)
        j = 0
        nav = self._nav
        while j < lenp and nav.accepting():
            # See if the navigator is OK with accepting the current character
            if not nav.accepts(prefix[j]):
                # Nope: we're done with this edge
                return
            # So far, we have a match: add a letter to the matched path
            matched += prefix[j]
            j += 1
            # Check whether the next prefix character is a vertical bar, denoting finality
            final = False
            if j < lenp:
                if prefix[j] == "|":
                    final = True
                    j += 1
            elif nextnode == 0 or b[nextnode] & 0x80:
                # If we're at the final char of the prefix and the next node is final,
                # set the final flag as well (there is no trailing vertical bar in this case)
                final = True
            # Tell the navigator where we are
            if self._resumable:
                # The navigator wants to know the position in the graph
                # so that navigation can be resumed later from this spot
                nav.accept_resumable(prefix[j:], nextnode, matched)
            else:
                # Normal navigator: tell it about the match
                nav.accept(matched, final)
        # We're done following the prefix for as long as it goes and
        # as long as the navigator was accepting
        if j < lenp:
            # We didn't complete the prefix, so the navigator must no longer
            # be interested (accepting): we're done
            return
        if nextnode != 0 and nav.accepting():
            # Gone through the entire edge and still have rack letters left:
            # continue with the next node
            self._navigate_from_node(nextnode, matched)

    def go(self) -> None:
        """Perform the navigation using the given navigator"""
        # The ship is ready to go
        if self._nav.accepting():
            # Leave shore and navigate the open seas
            self._navigate_from_node(0, "")
        self._nav.done()

    def resume(self, prefix: str, nextnode: int, matched: str) -> None:
<<<<<<< HEAD
        """Resume navigation from a previously saved state"""
        self._navigate_from_edge(prefix, nextnode, matched)


=======
        """ Resume navigation from a previously saved state """
        self._navigate_from_edge(prefix, nextnode, matched)

>>>>>>> 3dbd0160
"""
# Debug instrumentation:
# Create a thread that runs every 30 seconds and logs the
# cache statistics for the Navigation._tuple_from_node() method
def _log_cache_stats() -> None:
    while True:
        time.sleep(30)
        logging.info(Navigation._tuple_from_node.cache_info())

threading.Thread(target=_log_cache_stats, daemon=True).start()
"""<|MERGE_RESOLUTION|>--- conflicted
+++ resolved
@@ -2,11 +2,7 @@
 
     Word dictionary implemented with a DAWG
 
-<<<<<<< HEAD
     Copyright © 2025 Miðeind ehf.
-=======
-    Copyright (C) 2023 Miðeind ehf.
->>>>>>> 3dbd0160
     Author: Vilhjálmur Þorsteinsson
 
     The Creative Commons Attribution-NonCommercial 4.0
@@ -63,24 +59,17 @@
 
 from __future__ import annotations
 
-<<<<<<< HEAD
 from functools import lru_cache
 import struct
 from typing import Callable, Iterator, Optional, Tuple, List
-=======
-from typing import Dict, Optional, Tuple, Iterator, List
->>>>>>> 3dbd0160
 
 import os
 import threading
 import abc
 
-<<<<<<< HEAD
 from alphabets import Alphabet
 
 
-=======
->>>>>>> 3dbd0160
 # Type definitions
 IterTuple = Tuple[str, int]
 PrefixNodes = Tuple[IterTuple, ...]
@@ -102,10 +91,7 @@
         # Lock to ensure that only one thread loads the dictionary
         self._lock = threading.Lock()
         self.alphabet = alphabet
-<<<<<<< HEAD
         self.sortkey = alphabet.sortkey
-=======
->>>>>>> 3dbd0160
         self.coding = alphabet.coding
         # Cached list of two letter words in this DAWG,
         # sorted by first letter and second letter
@@ -208,98 +194,6 @@
         return self._two_letter
 
 
-<<<<<<< HEAD
-=======
-class Wordbase:
-
-    """ Container for singleton instances of the supported dictionaries """
-
-    # Known dictionaries
-    DAWGS = [
-        # Icelandic
-        ("ordalisti", IcelandicAlphabet),
-        ("amlodi", IcelandicAlphabet),
-        ("midlungur", IcelandicAlphabet),
-        # US English
-        ("otcwl2014", EnglishAlphabet),
-        ("otcwl2014.aml", EnglishAlphabet),
-        ("otcwl2014.mid", EnglishAlphabet),
-        # ("twl06", EnglishAlphabet),
-        # UK & Rest-of-World English
-        ("sowpods", EnglishAlphabet),
-        ("sowpods.aml", EnglishAlphabet),
-        ("sowpods.mid", EnglishAlphabet),
-        # Polish
-        ("osps37", PolishAlphabet),
-        ("osps37.aml", PolishAlphabet),
-        ("osps37.mid", PolishAlphabet),
-    ]
-
-    _dawg: Dict[str, PackedDawgDictionary] = dict()
-
-    _lock = threading.Lock()
-
-    @staticmethod
-    def initialize() -> None:
-        """ Load all known dictionaries into memory """
-        with Wordbase._lock:
-            if not Wordbase._dawg:
-                for dawg, alphabet in Wordbase.DAWGS:
-                    try:
-                        Wordbase._dawg[dawg] = Wordbase._load_resource(dawg, alphabet)
-                    except FileNotFoundError:
-                        logging.error("Unable to load DAWG {0}".format(dawg))
-
-    @staticmethod
-    def _load_resource(resource: str, alphabet: Alphabet) -> PackedDawgDictionary:
-        """ Load a dictionary from a binary DAWG file """
-
-        bname = os.path.abspath(
-            os.path.join(BASE_PATH, "resources", resource + ".bin.dawg")
-        )
-        # Load packed binary file
-        logging.info(
-            "Instance {0} loading DAWG from binary file {1}".format(
-                os.environ.get("INSTANCE_ID", ""), bname
-            )
-        )
-        t0 = time.time()
-        dawg = PackedDawgDictionary(alphabet)
-        dawg.load(bname)
-        t1 = time.time()
-        logging.info("Loaded complete graph in {0:.2f} seconds".format(t1 - t0))
-        return dawg
-
-    @staticmethod
-    def dawg() -> PackedDawgDictionary:
-        """ Return the main dictionary DAWG object, associated with the
-            current thread, i.e. the current user's (or game's) locale """
-        return Wordbase._dawg[current_vocabulary()]
-
-    @staticmethod
-    def dawg_for_vocab(vocab: str) -> Optional[PackedDawgDictionary]:
-        """ Return the DAWG object associated with the given vocabulary """
-        return Wordbase._dawg.get(vocab)
-
-    @staticmethod
-    def two_letter_words(
-        vocabulary: Optional[str] = None,
-    ) -> Tuple[List[str], List[str]]:
-        """ Return the two letter word list associated with the
-            current vocabulary """
-        dawg = Wordbase._dawg.get(vocabulary or current_vocabulary())
-        return ([], []) if dawg is None else dawg.two_letter_words()
-
-    @staticmethod
-    def warmup() -> bool:
-        """ Called from GAE instance initialization; add warmup code here if needed """
-        return True
-
-
-Wordbase.initialize()
-
-
->>>>>>> 3dbd0160
 class Navigator(abc.ABC):
     """Base class for navigators that move through the DAWG,
     finding words or patterns or collecting information,
@@ -520,20 +414,11 @@
 
 # The structure used to decode an edge offset from bytes
 _UINT32 = struct.Struct("<L")
-<<<<<<< HEAD
-=======
-
-
-class Navigation:
->>>>>>> 3dbd0160
-
-
-<<<<<<< HEAD
+
+
 class Navigation:
     """Manages the state for a navigation while it is in progress"""
 
-=======
->>>>>>> 3dbd0160
     def __init__(self, nav: Navigator, pd: PackedDawgDictionary) -> None:
         # Store the associated navigator
         self._nav = nav
@@ -646,16 +531,9 @@
         self._nav.done()
 
     def resume(self, prefix: str, nextnode: int, matched: str) -> None:
-<<<<<<< HEAD
         """Resume navigation from a previously saved state"""
         self._navigate_from_edge(prefix, nextnode, matched)
 
-
-=======
-        """ Resume navigation from a previously saved state """
-        self._navigate_from_edge(prefix, nextnode, matched)
-
->>>>>>> 3dbd0160
 """
 # Debug instrumentation:
 # Create a thread that runs every 30 seconds and logs the
