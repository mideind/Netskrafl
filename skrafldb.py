"""

    Skrafldb - persistent data management for the Netskrafl application

    Copyright (C) 2021 Miðeind ehf.
    Author: Vilhjálmur Þorsteinsson

    The GNU General Public License, version 3, applies to this software.
    For further information, see https://github.com/mideind/Netskrafl

    This module stores data in the Google App Engine NDB
    (see https://developers.google.com/appengine/docs/python/ndb/).

    The data model is as follows:

    UserModel:
        nickname : string
        inactive : boolean
        prefs : dict
        timestamp : timestamp

    MoveModel:
        coord : string
        tiles : string # Blanks are denoted by '?' followed by meaning
        score : integer
        rack : string # Contents of rack after move
        timestamp : timestamp

    GameModel:
        player0 : key into UserModel
        player1 : key into UserModel
        irack0 : string # Initial rack
        irack1 : string
        rack0 : string # Current rack
        rack1 : string
        score0 : integer
        score1 : integer
        to_move : integer # Whose move is it, 0 or 1
        over : boolean # Is the game over?
        timestamp : timestamp # Start time of game
        ts_last_move : timestamp # Time of last move
        moves : array of MoveModel

    FavoriteModel:
        parent = key into UserModel
        destuser: key into UserModel

    ChallengeModel:
        parent = key into UserModel
        destuser : key into UserModel
        timestamp : timestamp
        prefs : dict

    According to the NDB documentation, an ideal index for a query
    should contain - in the order given:
    1) Properties used in equality filters
    2) Property used in an inequality filter (only one allowed)
    3) Properties used for ordering

"""

# pylint: disable=too-many-lines

from __future__ import annotations

from typing import (
    Dict,
    Generic,
    Set,
    Tuple,
    Optional,
    Iterator,
    Iterable,
    List,
    Any,
<<<<<<< HEAD
    Type,
    TypeVar,
=======
    TypedDict,
>>>>>>> b8b4581b
    Union,
    Callable,
    cast,
)

import logging
import uuid

from datetime import datetime

from google.cloud import ndb  # type: ignore

from cache import memcache


# Type definitions
_T = TypeVar("_T")
PrefItem = Union[str, int, bool]
PrefsDict = Dict[str, PrefItem]
ChallengeTuple = Tuple[Optional[str], Optional[PrefsDict], datetime]


class StatsDict(TypedDict):
    user: Optional[str]
    robot_level: int
    timestamp: datetime
    games: int
    elo: int
    score: int
    score_against: int
    wins: int
    losses: int
    rank: int


StatsResults = List[StatsDict]


# Create a generic (parameterized) query type
_T_contra = TypeVar("_T_contra", contravariant=True)


class Query(Generic[_T], ndb.Query):
    def order(self, *args: Any, **kwargs: Any) -> Query[_T]:
        return cast(Query[_T], super().order(*args, **kwargs))

    def filter(self, *args: Any, **kwargs: Any) -> Query[_T]:
        return cast(Query[_T], super().filter(*args, **kwargs))


class Key(ndb.Key):
    def id(self) -> str:
        return cast(str, super().id())


class Model(ndb.Model):
    @property
    def key(self) -> Key:
        return cast(Key, super().key)

    @classmethod
    def query(cls: Type[_T], *args: Any, **kwargs: Any) -> Query[_T]:
        return cast(Query[_T], super().query(*args, **kwargs))


class Client:

    """ Wrapper for the ndb client instance singleton """

    _client = ndb.Client()
    _global_cache = ndb.RedisCache(memcache.get_redis_client())

    def __init__(self) -> None:
        pass

    @classmethod
    def get_context(cls):
        """ Return the ndb client instance singleton """
        return cls._client.context(global_cache=cls._global_cache)


class Context:

    """ Wrapper for NDB context operations """

    def __init__(self) -> None:
        pass

    @staticmethod
    def disable_cache() -> None:
        """ Disable the NDB in-context cache """
<<<<<<< HEAD
        cast(Any, ndb.get_context()).set_cache_policy(False)
=======
        ctx = ndb.get_context()
        assert ctx is not None
        ctx.set_cache_policy(False)
>>>>>>> b8b4581b


class Unique:

    """ Wrapper for generation of unique id strings for keys """

    def __init__(self) -> None:
        pass

    @staticmethod
    def id() -> str:
        """ Generates unique id strings """
        return str(uuid.uuid1())  # Random UUID


def _id(key: Union[ndb.Property, ndb.Key, List[Any]]) -> str:
    """ Helper to convince Pylance to extract a key's id in a type safe way """
    return cast(str, cast(Any, key).id())


def _parent(key: Union[ndb.Property, ndb.Key, List[Any]]) -> Optional[ndb.KeyProperty]:
    """ Helper to convince Pylance to extract a key's parent in a type safe way """
    return cast(Optional[ndb.KeyProperty], cast(Any, key).parent())


def iter_q(
    q: Query[_T],
    chunk_size: int = 50,
    limit: int = 0,
    projection: Optional[List[str]] = None,
) -> Iterator[_T]:
    """ Generator for iterating through a query using a cursor """
    if 0 < limit < chunk_size:
        # Don't fetch more than we want
        chunk_size = limit
    items, next_cursor, more = q.fetch_page(chunk_size, projection=projection)
    count = 0
    while items:
        for item in items:
            yield item
            count += 1
            if limit and count >= limit:
                # A limit was set and we'we reached it: stop
                return
        if not more or not next_cursor:
            # The query is exhausted: stop
            return
        # Get the next chunk
        items, next_cursor, more = q.fetch_page(
            chunk_size, start_cursor=next_cursor, projection=projection
        )


class UserModel(Model):

    """ Models an individual user """

<<<<<<< HEAD
    nickname = ndb.StringProperty()
=======
    nickname = cast(str, ndb.StringProperty())
>>>>>>> b8b4581b
    email = cast(Optional[str], ndb.StringProperty(required=False, default=None))
    # Google Account identifier (unfortunately different from GAE user id)
    account = cast(Optional[str], ndb.StringProperty(required=False, default=None))

    # Lower case nickname and full name of user - used for search
    nick_lc = cast(Optional[str], ndb.StringProperty(required=False, default=None))
    name_lc = cast(Optional[str], ndb.StringProperty(required=False, default=None))

    inactive = cast(bool, ndb.BooleanProperty())
    # The user's preferred locale, i.e. language and other settings
    locale = cast(Optional[str], ndb.StringProperty(required=False, default="is_IS"))
    # Preferences dictionary
    prefs = cast(PrefsDict, ndb.JsonProperty())
    # Creation time of the user entity
    timestamp = cast(datetime, ndb.DateTimeProperty(auto_now_add=True))
    # Last login for the user
    last_login = cast(Optional[datetime], ndb.DateTimeProperty(required=False))
    # Ready for challenges?
<<<<<<< HEAD
    ready = cast(bool, ndb.BooleanProperty(required=False, default=False))
    # Ready for timed challenges?
    ready_timed = cast(bool, ndb.BooleanProperty(required=False, default=False))
    # Elo points
    elo = cast(int, ndb.IntegerProperty(required=False, default=0, indexed=True))
    # Elo points for human-only games
    human_elo = cast(int, ndb.IntegerProperty(required=False, default=0, indexed=True))
    # Elo points for manual (competition) games
    manual_elo = cast(int, ndb.IntegerProperty(required=False, default=0, indexed=True))
    # Best total score in a game
    highest_score = cast(int, ndb.IntegerProperty(required=False, default=0, indexed=True))
    # Note: indexing of string properties is mandatory
    highest_score_game = cast(Optional[str], ndb.StringProperty(required=False, default=None))
    # Best word laid down
    # Note: indexing of string properties is mandatory
    best_word = cast(Optional[str], ndb.StringProperty(required=False, default=None))
    best_word_score = cast(int, ndb.IntegerProperty(required=False, default=0, indexed=True))
    # Note: indexing of string properties is mandatory
    best_word_game = cast(Optional[str], ndb.StringProperty(required=False, default=None))
=======
    ready = cast(Optional[bool], ndb.BooleanProperty(required=False, default=False))
    # Ready for timed challenges?
    ready_timed = cast(
        Optional[bool], ndb.BooleanProperty(required=False, default=False)
    )
    # Elo points
    elo = cast(
        Optional[int], ndb.IntegerProperty(required=False, default=0, indexed=True)
    )
    # Elo points for human-only games
    human_elo = cast(
        Optional[int], ndb.IntegerProperty(required=False, default=0, indexed=True)
    )
    # Elo points for manual (competition) games
    manual_elo = cast(
        Optional[int], ndb.IntegerProperty(required=False, default=0, indexed=True)
    )
    # Best total score in a game
    highest_score = cast(
        Optional[int], ndb.IntegerProperty(required=False, default=0, indexed=True)
    )
    # Note: indexing of string properties is mandatory
    highest_score_game = cast(
        Optional[str], ndb.StringProperty(required=False, default=None)
    )
    # Best word laid down
    # Note: indexing of string properties is mandatory
    best_word = cast(Optional[str], ndb.StringProperty(required=False, default=None))
    best_word_score = cast(
        Optional[int], ndb.IntegerProperty(required=False, default=0, indexed=True)
    )
    # Note: indexing of string properties is mandatory
    best_word_game = cast(
        Optional[str], ndb.StringProperty(required=False, default=None)
    )
>>>>>>> b8b4581b

    @classmethod
    def create(
        cls,
        user_id: str,
        account: str,
        email: str,
        nickname: str,
        preferences: Optional[PrefsDict] = None,
        locale: Optional[str] = None,
    ) -> str:
        """ Create a new user """
        user: UserModel = cls(id=user_id)
        user.account = account
        user.email = email
        user.nickname = nickname  # Default to the same nickname
        user.nick_lc = nickname.lower()
        user.inactive = False  # A new user is always active
        user.prefs = preferences or {}  # Default to no preferences
        user.ready = False  # Not ready for new challenges unless explicitly set
        user.ready_timed = False  # Not ready for timed games unless explicitly set
        user.locale = locale or "is_IS"
        user.last_login = datetime.utcnow()
        return user.put().id()  # type: ignore

    @classmethod
    def fetch(cls, user_id: str) -> Optional[UserModel]:
        """ Fetch a user entity by id """
        return cls.get_by_id(user_id, use_cache=False, use_global_cache=False)

    @classmethod
    def fetch_account(cls, account: str) -> Optional[UserModel]:
        """ Attempt to fetch a user by Google account id """
        q = cls.query(UserModel.account == account)
        return q.get()

    @classmethod
    def fetch_email(cls, email: str) -> Optional[UserModel]:
        """ Attempt to fetch a user by email. """
        if not email:
            return None
        # Note that multiple records with the same e-mail may occur
        # Do not return inactive accounts
        q = cls.query(UserModel.email == email.lower()).filter(
            UserModel.inactive == False
        )
        result = q.fetch()
        if not result:
            return None
        # If multiple user records have the same email, return the newest one
        # - but try to keep user records with elo==0 out of the picture
        return sorted(result, key=lambda u: (u.elo > 0, u.timestamp), reverse=True)[0]

    @classmethod
    def fetch_multi(cls, user_ids: Iterable[str]) -> List[UserModel]:
        """ Fetch multiple user entities by id list """
        # Google NDB/RPC doesn't allow more than 1000 entities per get_multi() call
        MAX_CHUNK = 1000
        result: List[UserModel] = []
        ix = 0
        user_ids = list(user_ids)
        end = len(user_ids)
        while ix < end:
            keys = [ndb.Key(UserModel, uid) for uid in user_ids[ix : ix + MAX_CHUNK]]
            len_keys = len(keys)
            if ix == 0 and len_keys == end:
                # Most common case: just a single, complete read
                return ndb.get_multi(keys)
            # Otherwise, accumulate chunks
            result.extend(ndb.get_multi(keys))
            ix += len_keys
        return result

    def user_id(self) -> str:
        """ Return the ndb key of a user as a string """
        return _id(self.key)

    @staticmethod
    def put_multi(recs: Iterable[UserModel]) -> None:
        """ Insert or update multiple user records """
        ndb.put_multi(recs)

    @classmethod
    def count(cls) -> int:
        """ Return a count of user entities """
        # Beware: this seems to be EXTREMELY slow on Google Cloud Datastore
        return cls.query().count()

    @classmethod
    def filter_locale(
        cls, q: Query[UserModel], locale: Optional[str]
    ) -> Query[UserModel]:
        """Filter the query by locale, if given, otherwise stay
        with the is_IS default"""
        # FIXME: To be modified once locale support is fully in place
        return q
        # if locale is None:
        #     return q.filter(
        #         ndb.OR(UserModel.locale == "is_IS", UserModel.locale == None)
        #     )
        # return q.filter(UserModel.locale == locale)

    @classmethod
    def list_prefix(
        cls, prefix: str, max_len: int = 50, locale: Optional[str] = None
    ) -> Iterator[Dict[str, Any]]:
        """ Query for a list of users having a name or nick with the given prefix """

        if not prefix:
            # No prefix means nothing is returned
            return

        prefix = prefix.lower()
        id_set: Set[str] = set()

        def list_q(
            q: Query[UserModel], f: Callable[[UserModel], str]
        ) -> Iterator[Dict[str, Any]]:
            """ Yield the results of a user query """
            CHUNK_SIZE = 50
            for um in iter_q(q, chunk_size=CHUNK_SIZE):
                if not f(um).startswith(prefix):
                    # Iterated past the prefix
                    return
                if not um.inactive and not um.key.id() in id_set:
                    # This entity matches and has not already been
                    # returned: yield a dict describing it
                    yield dict(
                        id=um.key.id(),
                        nickname=um.nickname,
                        prefs=um.prefs,
                        timestamp=um.timestamp,
                        ready=um.ready,
                        ready_timed=um.ready_timed,
                        human_elo=um.human_elo,
                        manual_elo=um.manual_elo,
                    )
                    id_set.add(um.key.id())

        counter = 0

        # Return users with nicknames matching the prefix
        q: Query[UserModel]
        q = cls.query(UserModel.nick_lc >= prefix).order(UserModel.nick_lc)
        q = cls.filter_locale(q, locale)

        for ud in list_q(q, lambda um: um.nick_lc or ""):
            yield ud
            counter += 1
            if 0 < max_len <= counter:
                # Hit limit on returned users: stop iterating
                return

        # Return users with full names matching the prefix
        q = cls.query(UserModel.name_lc >= prefix).order(UserModel.name_lc)
        q = cls.filter_locale(q, locale)

        um_func: Callable[[UserModel], str] = lambda um: um.name_lc or ""
        for ud in list_q(q, um_func):
            yield ud
            counter += 1
            if 0 < max_len <= counter:
                # Hit limit on returned users: stop iterating
                return

    @classmethod
    def list_similar_elo(
        cls, elo: int, max_len: int = 40, locale: Optional[str] = None
    ) -> List[str]:
        """ List users with a similar (human) Elo rating """
        # Start with max_len users with a lower Elo rating

        def fetch(q: Query[UserModel], max_len: int) -> Iterator[str]:
            """ Generator for returning query result keys """
            assert max_len > 0
            counter = 0  # Number of results already returned
            for k in iter_q(q, chunk_size=max_len, projection=["highest_score"]):
                if k.highest_score > 0:
                    # Has played at least one game: Yield the key value
                    # Note that inactive users will be filtered out at a later stage
                    yield k.key.id()
                    counter += 1
                    if counter >= max_len:
                        # Returned the requested number of records: done
                        return

        # Descending order
        q: Query[UserModel]
        q = cls.query(UserModel.human_elo < elo).order(-UserModel.human_elo)
        q = cls.filter_locale(q, locale)
        lower = list(fetch(q, max_len))
        # Convert to an ascending list
        lower.reverse()
        # Repeat the query for same or higher rating
        # Ascending order
        q = cls.query(UserModel.human_elo >= elo).order(UserModel.human_elo)
        q = cls.filter_locale(q, locale)
        higher = list(fetch(q, max_len))
        # Concatenate the upper part of the lower range with the
        # lower part of the higher range in the most balanced way
        # available (considering that either of the lower or upper
        # ranges may be empty or have fewer than max_len//2 entries)
        len_lower = len(lower)
        len_higher = len(higher)
        # Ideal balanced length from each range
        half_len = max_len // 2
        ix = 0  # Default starting index in the lower range
        if len_lower >= half_len:
            # We have enough entries in the lower range for a balanced result,
            # if the higher range allows
            # Move the start index
            ix = len_lower - half_len
            if len_higher < half_len:
                # We don't have enough entries in the upper range
                # to balance the result: move the beginning index down
                if ix >= half_len - len_higher:
                    # Shift the entire missing balance to the lower range
                    ix -= half_len - len_higher
                else:
                    # Take as much slack as possible
                    ix = 0
        # Concatenate the two slices into one result and return it
        assert max_len >= (len_lower - ix)
        result = lower[ix:] + higher[0 : max_len - (len_lower - ix)]
        return result


class MoveModel(Model):

    """ Models a single move in a Game """

    coord = cast(str, ndb.StringProperty())
    tiles = cast(str, ndb.StringProperty())
    score = cast(int, ndb.IntegerProperty(default=0))
<<<<<<< HEAD
    rack = cast(Optional[str], ndb.StringProperty(required=False, default=None))
    timestamp = cast(Optional[datetime], ndb.DateTimeProperty(required=False, default=None))
=======
    rack = cast(str, ndb.StringProperty(required=False, default=None))
    timestamp = cast(datetime, ndb.DateTimeProperty(required=False, default=None))
>>>>>>> b8b4581b


class GameModel(Model):

    """ Models a game between two users """

    # The players
    player0 = ndb.KeyProperty(kind=UserModel)
    player1 = ndb.KeyProperty(kind=UserModel)

    rack0 = cast(str, ndb.StringProperty())  # Must be indexed
    rack1 = cast(str, ndb.StringProperty())  # Must be indexed

    # The scores
    score0 = cast(int, ndb.IntegerProperty(indexed=False))
    score1 = cast(int, ndb.IntegerProperty(indexed=False))

    # Whose turn is it next, 0 or 1?
    to_move = cast(int, ndb.IntegerProperty(indexed=False))

    # How difficult should the robot player be (if the opponent is a robot)?
    # None or 0 = most difficult
<<<<<<< HEAD
    robot_level = cast(int, ndb.IntegerProperty(required=False, indexed=False, default=0))
=======
    robot_level = cast(
        int, ndb.IntegerProperty(required=False, indexed=False, default=0)
    )
>>>>>>> b8b4581b

    # Is this game over?
    over = cast(bool, ndb.BooleanProperty())

    # When was the game started?
    timestamp = cast(datetime, ndb.DateTimeProperty(auto_now_add=True))

    # The timestamp of the last move in the game
<<<<<<< HEAD
    ts_last_move = cast(Optional[datetime], ndb.DateTimeProperty(required=False, default=None))

    # The moves so far
    moves = cast(Iterable[MoveModel], ndb.LocalStructuredProperty(MoveModel, repeated=True, indexed=False))

    # The initial racks
    irack0 = cast(Optional[str], ndb.StringProperty(required=False, default=None))  # Must be indexed
    irack1 = cast(Optional[str], ndb.StringProperty(required=False, default=None))  # Must be indexed
=======
    ts_last_move = cast(datetime, ndb.DateTimeProperty(required=False, default=None))

    # The moves so far
    moves = cast(
        Iterable[MoveModel],
        ndb.LocalStructuredProperty(MoveModel, repeated=True, indexed=False),
    )

    # The initial racks
    irack0 = cast(
        str, ndb.StringProperty(required=False, default=None)
    )  # Must be indexed
    irack1 = cast(
        str, ndb.StringProperty(required=False, default=None)
    )  # Must be indexed
>>>>>>> b8b4581b

    # Game preferences, such as duration, alternative bags or boards, etc.
    prefs = cast(PrefsDict, ndb.JsonProperty(required=False, default=None))

    # Count of tiles that have been laid on the board
    tile_count = cast(
        int, ndb.IntegerProperty(required=False, indexed=False, default=None)
    )

    # Elo statistics properties - only defined for finished games
    # Elo points of both players when game finished, before adjustment
    elo0 = ndb.IntegerProperty(required=False, indexed=False, default=None)
    elo1 = ndb.IntegerProperty(required=False, indexed=False, default=None)
    # Adjustment of Elo points of both players as a result of this game
    elo0_adj = ndb.IntegerProperty(required=False, indexed=False, default=None)
    elo1_adj = ndb.IntegerProperty(required=False, indexed=False, default=None)
    # Human-only Elo points of both players when game finished
    # (not defined if robot game)
    human_elo0 = ndb.IntegerProperty(required=False, indexed=False, default=None)
    human_elo1 = ndb.IntegerProperty(required=False, indexed=False, default=None)
    # Human-only Elo point adjustment as a result of this game
    human_elo0_adj = ndb.IntegerProperty(required=False, indexed=False, default=None)
    human_elo1_adj = ndb.IntegerProperty(required=False, indexed=False, default=None)
    # Manual-only Elo points of both players when game finished
    # (not defined unless this is a manual (competition) game)
    manual_elo0 = ndb.IntegerProperty(required=False, indexed=False, default=None)
    manual_elo1 = ndb.IntegerProperty(required=False, indexed=False, default=None)
    # Manual-only Elo point adjustment as a result of this game
    manual_elo0_adj = ndb.IntegerProperty(required=False, indexed=False, default=None)
    manual_elo1_adj = ndb.IntegerProperty(required=False, indexed=False, default=None)

    def set_player(self, ix: int, user_id: Optional[str]) -> None:
        """ Set a player key property to point to a given user, or None """
        k = None if user_id is None else ndb.Key(UserModel, user_id)
        if ix == 0:
            self.player0 = k
        elif ix == 1:
            self.player1 = k

    def player0_id(self) -> Optional[str]:
        """ Return the user id of player 0, if any """
        if self.player0 is None:
            return None
        return _id(self.player0)

    def player1_id(self) -> Optional[str]:
        """ Return the user id of player 1, if any """
        if self.player1 is None:
            return None
        return _id(self.player1)

    @classmethod
    def fetch(cls, game_uuid: str, use_cache: bool = True) -> GameModel:
        """ Fetch a game entity given its uuid """
        if not use_cache:
            return cls.get_by_id(game_uuid, use_cache=False, use_global_cache=False)
        # Default caching policy if caching is not explictly prohibited
        return cls.get_by_id(game_uuid)

    @classmethod
    def list_finished_games(
        cls, user_id: str, versus: Optional[str] = None, max_len: int = 10
    ) -> List[Dict[str, Any]]:
        """ Query for a list of recently finished games for the given user """
        assert user_id is not None
        if user_id is None:
            return []

        def game_callback(gm: GameModel) -> Dict[str, Any]:
            """ Map a game entity to a result dictionary with useful info about the game """
<<<<<<< HEAD
            game_uuid: str = gm.key.id()
            u0: Optional[str] = None if gm.player0 is None else gm.player0.id()
            u1: Optional[str] = None if gm.player1 is None else gm.player1.id()
=======
            game_uuid = _id(gm.key)
            u0 = None if gm.player0 is None else _id(gm.player0)
            u1 = None if gm.player1 is None else _id(gm.player1)
>>>>>>> b8b4581b
            if u0 == user_id:
                # Player 0 is the source player, 1 is the opponent
                opp = u1
                sc0, sc1 = gm.score0, gm.score1
                elo_adj = gm.elo0_adj
                human_elo_adj = gm.human_elo0_adj
                manual_elo_adj = gm.manual_elo0_adj
            else:
                # Player 1 is the source player, 0 is the opponent
                assert u1 == user_id
                opp = u0
                sc1, sc0 = gm.score0, gm.score1
                elo_adj = gm.elo1_adj
                human_elo_adj = gm.human_elo1_adj
                manual_elo_adj = gm.manual_elo1_adj
            return dict(
                uuid=game_uuid,
                ts=gm.timestamp,
                ts_last_move=gm.ts_last_move or gm.timestamp,
                opp=opp,
                robot_level=gm.robot_level,
                sc0=sc0,
                sc1=sc1,
                elo_adj=elo_adj,
                human_elo_adj=human_elo_adj,
                manual_elo_adj=manual_elo_adj,
                prefs=gm.prefs,
            )

        k = ndb.Key(UserModel, user_id)

        q0: Query[GameModel]
        q1: Query[GameModel]

        if versus:
            # Add a filter on the opponent
            v = ndb.Key(UserModel, versus)
            q0 = cls.query(ndb.AND(GameModel.player1 == k, GameModel.player0 == v))
            q1 = cls.query(ndb.AND(GameModel.player0 == k, GameModel.player1 == v))
        else:
            # Plain filter on the player
            q0 = cls.query(GameModel.player0 == k)
            q1 = cls.query(GameModel.player1 == k)

        # pylint: disable=singleton-comparison
        # The cast to int below is a hack for type checking
        # (it has no effect at run-time)
        q0 = q0.filter(GameModel.over == True).order(-cast(int, GameModel.ts_last_move))
        q1 = q1.filter(GameModel.over == True).order(-cast(int, GameModel.ts_last_move))

        # Issue two asynchronous queries in parallel
        qf = (q0.fetch_async(max_len), q1.fetch_async(max_len))
        # Wait for both of them to finish
        ndb.Future.wait_all(qf)

        # Combine the two query result lists and call game_callback() on each item
        rlist = map(game_callback, qf[0].get_result() + qf[1].get_result())

        # Return the newest max_len games
        return sorted(rlist, key=lambda x: x["ts_last_move"], reverse=True)[0:max_len]

    @classmethod
    def iter_live_games(
        cls, user_id: Optional[str], max_len: int = 10
    ) -> Iterator[Dict[str, Any]]:
        """ Query for a list of active games for the given user """
        if user_id is None:
            return
        k = ndb.Key(UserModel, user_id)
        # pylint: disable=singleton-comparison
        q: Query[GameModel] = (
            cls.query(ndb.OR(GameModel.player0 == k, GameModel.player1 == k))
            .filter(GameModel.over == False)
            .order(-cast(int, GameModel.ts_last_move))
        )

        def game_callback(gm: GameModel) -> Dict[str, Any]:
            """ Map a game entity to a result tuple with useful info about the game """
<<<<<<< HEAD
            game_uuid: str = gm.key.id()
            u0: Optional[str] = None if gm.player0 is None else gm.player0.id()
            u1: Optional[str] = None if gm.player1 is None else gm.player1.id()
=======
            game_uuid = _id(gm.key)
            u0 = None if gm.player0 is None else _id(gm.player0)
            u1 = None if gm.player1 is None else _id(gm.player1)
>>>>>>> b8b4581b
            if u0 == user_id:
                # Player 0 is the source player, 1 is the opponent
                opp = u1
                sc0, sc1 = gm.score0, gm.score1
                my_turn = gm.to_move == 0
            else:
                # Player 1 is the source player, 0 is the opponent
                assert u1 == user_id
                opp = u0
                sc1, sc0 = gm.score0, gm.score1
                my_turn = gm.to_move == 1
            # Obtain a count of the tiles that have been laid down
            tc = gm.tile_count
            if tc is None:
                # Not stored: we must count the tiles manually
                # This will not be 100% accurate as tiles will be double-counted
                # if they are a part of two words
                tc = 0
                for m in gm.moves:
                    if m.coord:
                        # Normal tile move
                        tc += len(m.tiles.replace(u"?", u""))
            return dict(
                uuid=game_uuid,
                ts=gm.ts_last_move or gm.timestamp,
                opp=opp,
                robot_level=gm.robot_level,
                my_turn=my_turn,
                sc0=sc0,
                sc1=sc1,
                prefs=gm.prefs,
                tile_count=tc,
            )

        for gm in q.fetch(max_len):
            yield game_callback(gm)


class FavoriteModel(Model):

    """ Models the fact that a user has marked another user as a favorite """

    MAX_FAVORITES = 100  # The maximum number of favorites that a user can have

    # The originating (source) user is the parent/ancestor of the relation
    destuser = ndb.KeyProperty(kind=UserModel)

    def set_dest(self, user_id: str) -> None:
        """ Set a destination user key property """
        k = None if user_id is None else ndb.Key(UserModel, user_id)
        self.destuser = k

    @classmethod
    def list_favorites(
        cls, user_id: str, max_len: int = MAX_FAVORITES
    ) -> Iterator[str]:
        """ Query for a list of favorite users for the given user """
        assert user_id is not None
        if user_id is None:
            return
        k = ndb.Key(UserModel, user_id)
        q: Query[FavoriteModel] = cls.query(ancestor=k)
        for fm in q.fetch(max_len, read_consistency=ndb.EVENTUAL):
            if fm.destuser is not None:
                yield fm.destuser.id()

    @classmethod
    def has_relation(
        cls, srcuser_id: Optional[str], destuser_id: Optional[str]
    ) -> bool:
        """ Return True if destuser is a favorite of user """
        if srcuser_id is None or destuser_id is None:
            return False
        ks = ndb.Key(UserModel, srcuser_id)
        kd = ndb.Key(UserModel, destuser_id)
        q: Query[FavoriteModel] = cls.query(ancestor=ks).filter(
            FavoriteModel.destuser == kd
        )
        return q.get(keys_only=True) is not None

    @classmethod
    def add_relation(cls, src_id: str, dest_id: str) -> None:
        """ Add a favorite relation between the two users """
        fm = FavoriteModel(parent=ndb.Key(UserModel, src_id))
        fm.set_dest(dest_id)
        fm.put()

    @classmethod
    def del_relation(cls, src_id: str, dest_id: str) -> None:
        """ Delete a favorite relation between a source user and a destination user """
        ks = ndb.Key(UserModel, src_id)
        kd = ndb.Key(UserModel, dest_id)
        while True:
            # There might conceivably be more than one relation,
            # so repeat the query/delete cycle until we don't find any more
            q: Query[FavoriteModel] = cls.query(ancestor=ks).filter(
                FavoriteModel.destuser == kd
            )
            fmk = q.get(keys_only=True)
            if fmk is None:
                return
            fmk.delete()


class ChallengeModel(Model):

    """ Models a challenge issued by a user to another user """

    # The challenging (source) user is the parent/ancestor of the relation

    # The challenged user
    destuser = ndb.KeyProperty(kind=UserModel)

    # The parameters of the challenge (time, bag type, etc.)
    prefs = cast(PrefsDict, ndb.JsonProperty())

    # The time of issuance
    timestamp = cast(datetime, ndb.DateTimeProperty(auto_now_add=True))

    def set_dest(self, user_id: Optional[str]) -> None:
        """ Set a destination user key property """
        k = None if user_id is None else ndb.Key(UserModel, user_id)
        self.destuser = k

    @classmethod
    def has_relation(
        cls, srcuser_id: Optional[str], destuser_id: Optional[str]
    ) -> bool:
        """ Return True if srcuser has issued a challenge to destuser """
        if srcuser_id is None or destuser_id is None:
            return False
        ks = ndb.Key(UserModel, srcuser_id)
        kd = ndb.Key(UserModel, destuser_id)
        q: Query[ChallengeModel] = cls.query(ancestor=ks).filter(
            ChallengeModel.destuser == kd
        )
        return q.get(keys_only=True) is not None

    @classmethod
    def find_relation(
        cls, srcuser_id: Optional[str], destuser_id: Optional[str]
    ) -> Tuple[bool, Optional[PrefsDict]]:
        """ Return (found, prefs) where found is True if srcuser has challenged destuser """
        if srcuser_id is None or destuser_id is None:
            # noinspection PyRedundantParentheses
            return (False, None)
        ks = ndb.Key(UserModel, srcuser_id)
        kd = ndb.Key(UserModel, destuser_id)
        q: Query[ChallengeModel] = cls.query(ancestor=ks).filter(
            ChallengeModel.destuser == kd
        )
        cm = q.get()
        if cm is None:
            # Not found
            # noinspection PyRedundantParentheses
            return (False, None)
        # Found: return the preferences associated with the challenge (if any)
        return (True, cm.prefs)

    @classmethod
    def add_relation(
        cls, src_id: str, dest_id: str, prefs: Optional[PrefsDict]
    ) -> None:
        """ Add a challenge relation between the two users """
        cm = ChallengeModel(parent=ndb.Key(UserModel, src_id))
        cm.set_dest(dest_id)
        cm.prefs = {} if prefs is None else prefs
        cm.put()

    @classmethod
    def del_relation(
        cls, src_id: str, dest_id: str
    ) -> Tuple[bool, Optional[PrefsDict]]:
        """ Delete a challenge relation between a source user and a destination user """
        ks = ndb.Key(UserModel, src_id)
        kd = ndb.Key(UserModel, dest_id)
        prefs: Optional[PrefsDict] = None
        found = False
        while True:
            # There might conceivably be more than one relation,
            # so repeat the query/delete cycle until we don't find any more
            q: Query[ChallengeModel] = cls.query(ancestor=ks).filter(
                ChallengeModel.destuser == kd
            )
            cm = q.get()
            if cm is None:
                # Return the preferences of the challenge, if any
                return (found, prefs)
            # Found the relation in question: store the associated preferences
            found = True
            if prefs is None:
                prefs = cm.prefs
            cm.key.delete()

    @classmethod
    def list_issued(cls, user_id: str, max_len=20) -> Iterator[ChallengeTuple]:
        """ Query for a list of challenges issued by a particular user """
        assert user_id is not None
        if user_id is None:
            return
        k = ndb.Key(UserModel, user_id)
        # List issued challenges in ascending order by timestamp (oldest first)
        q: Query[ChallengeModel] = cls.query(ancestor=k).order(ChallengeModel.timestamp)

        def ch_callback(cm: ChallengeModel) -> ChallengeTuple:
            """ Map an issued challenge to a tuple of useful info """
<<<<<<< HEAD
            id0: Optional[str] = None if cm.destuser is None else cm.destuser.id()
=======
            id0 = None if cm.destuser is None else _id(cm.destuser)
>>>>>>> b8b4581b
            return (id0, cm.prefs, cm.timestamp)

        for cm in q.fetch(max_len):
            yield ch_callback(cm)

    @classmethod
    def list_received(
        cls, user_id: Optional[str], max_len: int = 20
    ) -> Iterator[ChallengeTuple]:
        """ Query for a list of challenges issued to a particular user """
        assert user_id is not None
        if user_id is None:
            return
        k = ndb.Key(UserModel, user_id)
        # List received challenges in ascending order by timestamp (oldest first)
        q: Query[ChallengeModel] = cls.query(ChallengeModel.destuser == k).order(
            ChallengeModel.timestamp
        )

        def ch_callback(cm: ChallengeModel) -> ChallengeTuple:
            """ Map a received challenge to a tuple of useful info """
<<<<<<< HEAD
            p0 = cm.key.parent()
            id0: Optional[str] = None if p0 is None else p0.id()
=======
            p0 = _parent(cm.key)
            id0 = None if p0 is None else _id(p0)
>>>>>>> b8b4581b
            return (id0, cm.prefs, cm.timestamp)

        for cm in q.fetch(max_len):
            yield ch_callback(cm)


class StatsModel(Model):

    """ Models statistics about users """

    # The user associated with this statistic or None if robot
    user = ndb.KeyProperty(kind=UserModel, indexed=True, required=False, default=None)
    robot_level = cast(int, ndb.IntegerProperty(required=False, default=0))

    # The timestamp of this statistic
    timestamp = cast(datetime, ndb.DateTimeProperty(indexed=True, auto_now_add=True))

    games = cast(int, ndb.IntegerProperty(indexed=False))
    human_games = cast(int, ndb.IntegerProperty(indexed=False))
    manual_games = cast(
        int, ndb.IntegerProperty(required=False, indexed=False, default=0)
    )

    elo = cast(int, ndb.IntegerProperty(indexed=True, default=1200))
    human_elo = cast(int, ndb.IntegerProperty(indexed=True, default=1200))
    manual_elo = cast(
        int, ndb.IntegerProperty(required=False, indexed=True, default=1200)
    )

    score = cast(int, ndb.IntegerProperty(indexed=False))
    human_score = cast(int, ndb.IntegerProperty(indexed=False))
    manual_score = cast(
        int, ndb.IntegerProperty(required=False, indexed=False, default=0)
    )

    score_against = cast(int, ndb.IntegerProperty(indexed=False))
    human_score_against = cast(int, ndb.IntegerProperty(indexed=False))
    manual_score_against = cast(
        int, ndb.IntegerProperty(required=False, indexed=False, default=0)
    )

    wins = cast(int, ndb.IntegerProperty(indexed=False))
    losses = cast(int, ndb.IntegerProperty(indexed=False))

    human_wins = cast(int, ndb.IntegerProperty(indexed=False))
    human_losses = cast(int, ndb.IntegerProperty(indexed=False))

    manual_wins = cast(
        int, ndb.IntegerProperty(required=False, indexed=False, default=0)
    )
    manual_losses = cast(
        int, ndb.IntegerProperty(required=False, indexed=False, default=0)
    )

    MAX_STATS = 100

    def set_user(self, user_id: Optional[str], robot_level: int = 0) -> None:
        """ Set the user key property """
        k = None if user_id is None else ndb.Key(UserModel, user_id)
        self.user = k
        self.robot_level = robot_level

    @classmethod
    def create(cls, user_id: Optional[str], robot_level: int = 0) -> StatsModel:
        """ Create a fresh instance with default values """
        sm = cls()
        sm.set_user(user_id, robot_level)
        sm.timestamp = None
        sm.elo = 1200
        sm.human_elo = 1200
        sm.manual_elo = 1200
        sm.games = 0
        sm.human_games = 0
        sm.manual_games = 0
        sm.score = 0
        sm.human_score = 0
        sm.manual_score = 0
        sm.score_against = 0
        sm.human_score_against = 0
        sm.manual_score_against = 0
        sm.wins = 0
        sm.losses = 0
        sm.human_wins = 0
        sm.human_losses = 0
        sm.manual_wins = 0
        sm.manual_losses = 0
        return sm

    def copy_from(self, src: StatsModel) -> None:
        """ Copy data from the src instance """
        # user and robot_level are assumed to be in place already
        assert hasattr(self, "user")
        assert hasattr(self, "robot_level")
        self.timestamp = src.timestamp
        self.elo = src.elo
        self.human_elo = src.human_elo
        self.manual_elo = src.manual_elo
        self.games = src.games
        self.human_games = src.human_games
        self.manual_games = src.manual_games
        self.score = src.score
        self.human_score = src.human_score
        self.manual_score = src.manual_score
        self.score_against = src.score_against
        self.human_score_against = src.human_score_against
        self.manual_score_against = src.manual_score_against
        self.wins = src.wins
        self.losses = src.losses
        self.human_wins = src.human_wins
        self.human_losses = src.human_losses
        self.manual_wins = src.manual_wins
        self.manual_losses = src.manual_losses

    def populate_dict(self, d: Dict[str, int]) -> None:
        """ Copy statistics data to the given dict """
        d["elo"] = self.elo
        d["human_elo"] = self.human_elo
        d["manual_elo"] = self.manual_elo
        d["games"] = self.games
        d["human_games"] = self.human_games
        d["manual_games"] = self.manual_games
        d["score"] = self.score
        d["human_score"] = self.human_score
        d["manual_score"] = self.manual_score
        d["score_against"] = self.score_against
        d["human_score_against"] = self.human_score_against
        d["manual_score_against"] = self.manual_score_against
        d["wins"] = self.wins
        d["losses"] = self.losses
        d["human_wins"] = self.human_wins
        d["human_losses"] = self.human_losses
        d["manual_wins"] = self.manual_wins
        d["manual_losses"] = self.manual_losses

    @staticmethod
    def dict_key(d: StatsDict) -> str:
        """ Return a dictionary key that works for human users and robots """
        if d["user"] is None:
            return "robot-" + str(d["robot_level"])
        return cast(str, d["user"])

    @staticmethod
    def user_id_from_key(k: Optional[str]) -> Tuple[Optional[str], int]:
        """ Decompose a dictionary key into a (user_id, robot_level) tuple """
        if k is not None and k.startswith("robot-"):
            return (None, int(k[6:]))
        return (k, 0)

    def fetch_user(self) -> Optional[UserModel]:
        """ Fetch the user associated with a StatsModel instance """
        if (user := self.user) is None:
            # Probably a robot
            return None
        return UserModel.fetch(_id(user))

    @classmethod
    def _list_by(
        cls,
        prop: ndb.Property,
        makedict: Callable[[StatsModel], StatsDict],
        timestamp: Optional[datetime] = None,
        max_len: int = MAX_STATS,
    ) -> StatsResults:
        """Returns the Elo ratings at the indicated time point (None = now),
        in descending order"""

        max_fetch = int(max_len * 2.6)  # Currently this means a safety_buffer of 160
        safety_buffer = max_fetch - max_len
        check_false_positives = True

        if timestamp is None:
            timestamp = datetime.utcnow()
            max_fetch = max_len
            # No need to check false positives if querying newest records
            check_false_positives = False

        # Use descending Elo order
        # Ndb doesn't allow us to put an inequality filter on the timestamp here
        # so we need to fetch irrespective of timestamp and manually filter
        q: Query[StatsModel] = cls.query().order(-prop)

        result: Dict[str, StatsDict] = dict()
        CHUNK_SIZE = 100
        lowest_elo: Optional[int] = None

        # The following loop may yield an incorrect result since there may
        # be newer stats records for individual users with lower Elo scores
        # than those scanned to create the list. In other words, there may
        # be false positives on the list (but not false negatives, i.e.
        # there can't be higher Elo scores somewhere that didn't make it
        # to the list). We attempt to address this by fetching 2.5 times the
        # number of requested users, then separately checking each of them for
        # false positives. If we have too many false positives, we don't return
        # the full requested number of result records.

        for sm in iter_q(q, CHUNK_SIZE):
            if sm.timestamp <= timestamp:
                # Within our time range
                d = makedict(sm)
                ukey = cls.dict_key(d)
                if (ukey not in result) or (d["timestamp"] > result[ukey]["timestamp"]):
                    # Fresh entry or newer (and also lower) than the previous one
                    result[ukey] = d
                    if (lowest_elo is None) or d["elo"] < lowest_elo:
                        lowest_elo = d["elo"]
                    if len(result) >= max_fetch:
                        # We have all the requested entries: done
                        break  # From for loop

        false_pos = 0
        # Do another loop through the result to check for false positives
        if check_false_positives:
            for ukey, d in result.items():
                sm = cls.newest_before(timestamp, d["user"], d["robot_level"])
                assert sm is not None  # We should always have an entity here
                nd = makedict(sm)
                # This may be None if a default record was created
                nd_ts = cast(datetime, nd["timestamp"])
                if (nd_ts is not None) and nd_ts > cast(datetime, d["timestamp"]):
                    # This is a newer one than we have already
                    # It must be a lower Elo score, or we would already have it
                    assert nd["elo"] <= d["elo"]
                    assert lowest_elo is not None
                    if nd["elo"] < lowest_elo:
                        # The entry didn't belong on the list at all
                        false_pos += 1
                    # Replace the entry with the newer one (which will lower it)
                    result[ukey] = nd
            logging.info(
                "False positives are {0}, safety buffer is {1}".format(
                    false_pos, safety_buffer
                )
            )

        if false_pos > safety_buffer:
            # Houston, we have a problem: the original list was way off
            # and the corrections are not sufficient;
            # truncate the result accordingly
            logging.error("False positives caused ratings list to be truncated")
            max_len -= false_pos - safety_buffer
            if max_len < 0:
                max_len = 0

        # Sort in descending order by Elo, and finally rank and return the result
        result_list = sorted(result.values(), key=lambda x: -x["elo"])[0:max_len]
        for ix, d in enumerate(result_list):
            d["rank"] = ix + 1

        return result_list

    @classmethod
    def list_elo(
        cls, timestamp: Optional[datetime] = None, max_len: int = MAX_STATS
    ) -> StatsResults:
        """ Return the top Elo-rated users for all games (including robots) """

        def _makedict(sm: StatsModel) -> StatsDict:
            return StatsDict(
                user=None if sm.user is None else _id(sm.user),
                robot_level=sm.robot_level,
                timestamp=sm.timestamp,
                games=sm.games,
                elo=sm.elo,
                score=sm.score,
                score_against=sm.score_against,
                wins=sm.wins,
                losses=sm.losses,
                rank=0,
            )

        return cls._list_by(
            cast(ndb.Property, StatsModel.elo), _makedict, timestamp, max_len
        )

    @classmethod
    def list_human_elo(
        cls, timestamp: Optional[datetime] = None, max_len: int = MAX_STATS
    ) -> StatsResults:
        """ Return the top Elo-rated users for human-only games """

<<<<<<< HEAD
        def _makedict(sm: StatsModel) -> Dict[str, Union[Optional[str], int, datetime]]:
            return dict(
                user=None if sm.user is None else sm.user.id(),
=======
        def _makedict(sm: StatsModel) -> StatsDict:
            return StatsDict(
                user=None if sm.user is None else _id(sm.user),
>>>>>>> b8b4581b
                robot_level=sm.robot_level,
                timestamp=sm.timestamp,
                games=sm.human_games,
                elo=sm.human_elo,
                score=sm.human_score,
                score_against=sm.human_score_against,
                wins=sm.human_wins,
                losses=sm.human_losses,
                rank=0,
            )

        return cls._list_by(
            cast(ndb.Property, StatsModel.human_elo), _makedict, timestamp, max_len
        )

    @classmethod
    def list_manual_elo(
        cls, timestamp: Optional[datetime] = None, max_len: int = MAX_STATS
    ) -> StatsResults:
        """ Return the top Elo-rated users for manual-only games """

<<<<<<< HEAD
        def _makedict(sm: StatsModel) -> Dict[str, Union[Optional[str], int, datetime]]:
            return dict(
                user=None if sm.user is None else sm.user.id(),
=======
        def _makedict(sm: StatsModel) -> StatsDict:
            return StatsDict(
                user=None if sm.user is None else _id(sm.user),
>>>>>>> b8b4581b
                robot_level=sm.robot_level,
                timestamp=sm.timestamp,
                games=sm.manual_games,
                elo=sm.manual_elo,
                score=sm.manual_score,
                score_against=sm.manual_score_against,
                wins=sm.manual_wins,
                losses=sm.manual_losses,
                rank=0,
            )

        return cls._list_by(
            cast(ndb.Property, StatsModel.manual_elo), _makedict, timestamp, max_len
        )

    _NB_CACHE: Dict[Tuple[Optional[str], int], Dict[datetime, StatsModel]] = dict()
    _NB_CACHE_STATS: Dict[str, int] = dict(hits=0, misses=0)

    @classmethod
    def clear_cache(cls) -> None:
        """ Reset the cache """
        cls._NB_CACHE = dict()
        cls._NB_CACHE_STATS = dict(hits=0, misses=0)

    @classmethod
    def log_cache_stats(cls) -> None:
        """ Show cache statistics in the log """
        hits = cls._NB_CACHE_STATS["hits"]
        misses = cls._NB_CACHE_STATS["misses"]
        total = hits + misses
        logging.info(
            "Cache hits {0} or {1:.2f}%".format(
                hits, 100.0 * hits / total if total != 0 else 0.0
            )
        )
        logging.info(
            "Cache misses {0} or {1:.2f}%".format(
                misses, 100.0 * misses / total if total != 0 else 0.0
            )
        )

    @classmethod
    def newest_before(
<<<<<<< HEAD
        cls, ts: datetime, user_id: str, robot_level: int = 0
=======
        cls, ts: datetime, user_id: Optional[str], robot_level: int = 0
>>>>>>> b8b4581b
    ) -> StatsModel:
        """ Returns the newest available stats record for the user at or before the given time """
        cache = cls._NB_CACHE
        key = (user_id, robot_level)
        if ts:
            if key in cache:
                for c_ts, c_val in cache[key].items():
                    if c_ts >= ts >= c_val.timestamp:
                        cls._NB_CACHE_STATS["hits"] += 1
                        sm = cls.create(user_id, robot_level)
                        sm.copy_from(c_val)
                        return sm
            else:
                cache[key] = dict()
        cls._NB_CACHE_STATS["misses"] += 1
        sm = cls.create(user_id, robot_level)
        if ts:
            # Try to query using the timestamp
            if user_id is None:
                k = None
            else:
                k = ndb.Key(UserModel, user_id)
            # Use a common query structure and index for humans and robots
            q = cls.query(
                ndb.AND(StatsModel.user == k, StatsModel.robot_level == robot_level)
            )
            q = q.filter(StatsModel.timestamp <= ts).order(
                -cast(int, StatsModel.timestamp)
            )
            sm_before = q.get()
            if sm_before is not None:
                # Found: copy the stats
                sm.copy_from(sm_before)
            cache[key][ts] = sm
        return sm

    @classmethod
    def newest_for_user(cls, user_id: str) -> Optional[StatsModel]:
        """ Returns the newest available stats record for the user """
        if user_id is None:
            return None
        k = ndb.Key(UserModel, user_id)
        # Use a common query structure and index for humans and robots
        q = cls.query(ndb.AND(StatsModel.user == k, StatsModel.robot_level == 0)).order(
            -cast(int, StatsModel.timestamp)
        )
        sm = q.get()
        if sm is None:
            # No record in the database: return a default entity
            sm = cls.create(user_id)
        return sm

    @staticmethod
    def put_multi(recs: Iterable[StatsModel]) -> None:
        """ Insert or update multiple stats records """
        ndb.put_multi(recs)

    @classmethod
    def delete_ts(cls, timestamp: datetime) -> None:
        """ Delete all stats records at a particular timestamp """
        ndb.delete_multi(
            cls.query(StatsModel.timestamp == timestamp).iter(keys_only=True)
        )


class RatingModel(Model):

    """ Models tables of user ratings """

    # Typically "all" or "human"
    kind = ndb.StringProperty(required=True)

    # The ordinal rank
    rank = ndb.IntegerProperty(required=True)

    user = ndb.KeyProperty(kind=UserModel, required=False, default=None, indexed=False)
    robot_level = ndb.IntegerProperty(required=False, default=0, indexed=False)

    games = ndb.IntegerProperty(required=False, default=0, indexed=False)
    elo = ndb.IntegerProperty(required=False, default=1200, indexed=False)
    score = ndb.IntegerProperty(required=False, default=0, indexed=False)
    score_against = ndb.IntegerProperty(required=False, default=0, indexed=False)
    wins = ndb.IntegerProperty(required=False, default=0, indexed=False)
    losses = ndb.IntegerProperty(required=False, default=0, indexed=False)

    rank_yesterday = ndb.IntegerProperty(required=False, default=0, indexed=False)
    games_yesterday = ndb.IntegerProperty(required=False, default=0, indexed=False)
    elo_yesterday = ndb.IntegerProperty(required=False, default=1200, indexed=False)
    score_yesterday = ndb.IntegerProperty(required=False, default=0, indexed=False)
    score_against_yesterday = ndb.IntegerProperty(
        required=False, default=0, indexed=False
    )
    wins_yesterday = ndb.IntegerProperty(required=False, default=0, indexed=False)
    losses_yesterday = ndb.IntegerProperty(required=False, default=0, indexed=False)

    rank_week_ago = ndb.IntegerProperty(required=False, default=0, indexed=False)
    games_week_ago = ndb.IntegerProperty(required=False, default=0, indexed=False)
    elo_week_ago = ndb.IntegerProperty(required=False, default=1200, indexed=False)
    score_week_ago = ndb.IntegerProperty(required=False, default=0, indexed=False)
    score_against_week_ago = ndb.IntegerProperty(
        required=False, default=0, indexed=False
    )
    wins_week_ago = ndb.IntegerProperty(required=False, default=0, indexed=False)
    losses_week_ago = ndb.IntegerProperty(required=False, default=0, indexed=False)

    rank_month_ago = ndb.IntegerProperty(required=False, default=0, indexed=False)
    games_month_ago = ndb.IntegerProperty(required=False, default=0, indexed=False)
    elo_month_ago = ndb.IntegerProperty(required=False, default=1200, indexed=False)
    score_month_ago = ndb.IntegerProperty(required=False, default=0, indexed=False)
    score_against_month_ago = ndb.IntegerProperty(
        required=False, default=0, indexed=False
    )
    wins_month_ago = ndb.IntegerProperty(required=False, default=0, indexed=False)
    losses_month_ago = ndb.IntegerProperty(required=False, default=0, indexed=False)

    @classmethod
    def get_or_create(cls, kind, rank):
        """ Get an existing entity or create a new one if it doesn't exist """
        k = ndb.Key(cls, kind + ":" + str(rank))
        rm = k.get()
        if rm is None:
            # Did not already exist in the database:
            # create a fresh instance
            rm = cls(id=kind + ":" + str(rank))
        rm.kind = kind
        rm.rank = rank
        return rm

    def assign(self, dict_args):
        """ Populate attributes from a dict """
        for key, val in dict_args.items():
            if key == "user":
                # Re-pack the user id into a key
                setattr(self, key, None if val is None else ndb.Key(UserModel, val))
            else:
                setattr(self, key, val)

    @classmethod
    def list_rating(cls, kind: str) -> Iterator[Dict[str, Any]]:
        """ Iterate through the rating table of a given kind, in ascending order by rank """
        CHUNK_SIZE = 100
        q: Query[RatingModel] = cls.query(RatingModel.kind == kind).order(
            RatingModel.rank
        )
        for rm in iter_q(q, CHUNK_SIZE, limit=100):
            v: Dict[str, Any] = dict(
                rank=rm.rank,
                games=rm.games,
                elo=rm.elo,
                score=rm.score,
                score_against=rm.score_against,
                wins=rm.wins,
                losses=rm.losses,
                rank_yesterday=rm.rank_yesterday,
                games_yesterday=rm.games_yesterday,
                elo_yesterday=rm.elo_yesterday,
                score_yesterday=rm.score_yesterday,
                score_against_yesterday=rm.score_against_yesterday,
                wins_yesterday=rm.wins_yesterday,
                losses_yesterday=rm.losses_yesterday,
                rank_week_ago=rm.rank_week_ago,
                games_week_ago=rm.games_week_ago,
                elo_week_ago=rm.elo_week_ago,
                score_week_ago=rm.score_week_ago,
                score_against_week_ago=rm.score_against_week_ago,
                wins_week_ago=rm.wins_week_ago,
                losses_week_ago=rm.losses_week_ago,
                rank_month_ago=rm.rank_month_ago,
                games_month_ago=rm.games_month_ago,
                elo_month_ago=rm.elo_month_ago,
                score_month_ago=rm.score_month_ago,
                score_against_month_ago=rm.score_against_month_ago,
                wins_month_ago=rm.wins_month_ago,
                losses_month_ago=rm.losses_month_ago,
            )

            # Stringify a user id
            if rm.user is None:
                if rm.robot_level < 0:
                    v["userid"] = ""
                else:
                    v["userid"] = "robot-" + str(rm.robot_level)
            else:
                v["userid"] = rm.user.id()

            yield v

    @staticmethod
    def put_multi(recs):
        """ Insert or update multiple ratings records """
        ndb.put_multi(recs)

    @classmethod
    def delete_all(cls):
        """ Delete all ratings records """
        ndb.delete_multi(cls.query().iter(keys_only=True))


class ChatModel(Model):

    """ Models chat communications between users """

    # The channel (conversation) identifier
    channel = cast(str, ndb.StringProperty(required=True))

    # The user originating this chat message
    user = ndb.KeyProperty(kind=UserModel, indexed=True, required=True)

    # The timestamp of this chat message
    timestamp = cast(datetime, ndb.DateTimeProperty(indexed=True, auto_now_add=True))

    # The actual message - by convention, an empty msg from a user means that
    # the user has seen all older messages
    msg = cast(str, ndb.StringProperty())

    @classmethod
    def list_conversation(
        cls, channel: str, maxlen: int = 250
    ) -> Iterator[Dict[str, Any]]:
        """ Return the newest items in a conversation """
        CHUNK_SIZE = 100
        q = cls.query(ChatModel.channel == channel).order(
            -cast(int, ChatModel.timestamp)
        )
        count = 0
        for cm in iter_q(q, CHUNK_SIZE):
            if cm.msg:
                # Don't return empty messages (read markers)
                yield dict(user=_id(cm.user), ts=cm.timestamp, msg=cm.msg)
                count += 1
                if count >= maxlen:
                    break

    @classmethod
<<<<<<< HEAD
    def check_conversation(cls, channel: str, userid: str) -> bool:
=======
    def check_conversation(cls, channel: str, userid: Optional[str]) -> bool:
>>>>>>> b8b4581b
        """ Returns True if there are unseen messages in the conversation """
        CHUNK_SIZE = 40
        q = cls.query(ChatModel.channel == channel).order(
            -cast(int, ChatModel.timestamp)
        )
        for cm in iter_q(q, CHUNK_SIZE):
            if (_id(cm.user) != userid) and cm.msg:
                # Found a message originated by the other user
                return True
            if (_id(cm.user) == userid) and not cm.msg:
                # Found an 'already seen' indicator (empty message) from the querying user
                return False
        # Gone through the whole thread without finding an unseen message
        return False

    @classmethod
    def add_msg(
        cls,
        channel: str,
<<<<<<< HEAD
        userid: str,
        msg: str,
        timestamp: Optional[datetime.datetime] = None,
    ):
=======
        userid: Optional[str],
        msg: str,
        timestamp: Optional[datetime] = None,
    ) -> datetime:
>>>>>>> b8b4581b
        """ Adds a message to a chat conversation on a channel """
        cm = cls()
        cm.channel = channel
        cm.user = ndb.Key(UserModel, userid)
        cm.msg = msg
        cm.timestamp = timestamp or datetime.utcnow()
        cm.put()
        # Return the message timestamp
        return cm.timestamp


class ZombieModel(Model):

    """ Models finished games that have not been seen by one of the players """

    # The zombie game
    game = ndb.KeyProperty(kind=GameModel)
    # The player that has not seen the result
    player = ndb.KeyProperty(kind=UserModel)

    def set_player(self, user_id: Optional[str]) -> None:
        """ Set the player's user id """
        self.player = None if user_id is None else ndb.Key(UserModel, user_id)

    def set_game(self, game_id: Optional[str]) -> None:
        """ Set the game id """
        self.game = None if game_id is None else ndb.Key(GameModel, game_id)

    @classmethod
<<<<<<< HEAD
    def add_game(cls, game_id: str, user_id: str) -> None:
=======
    def add_game(cls, game_id: Optional[str], user_id: Optional[str]) -> None:
>>>>>>> b8b4581b
        """ Add a zombie game that has not been seen by the player in question """
        zm = cls()
        zm.set_game(game_id)
        zm.set_player(user_id)
        zm.put()

    @classmethod
    def del_game(cls, game_id: Optional[str], user_id: Optional[str]) -> None:
        """ Delete a zombie game after the player has seen it """
        kg = ndb.Key(GameModel, game_id)
        kp = ndb.Key(UserModel, user_id)
        q = cls.query(ZombieModel.game == kg).filter(ZombieModel.player == kp)
        zmk = q.get(keys_only=True)
        if not zmk:
            # No such game in the zombie list
            return
        zmk.delete()

    @classmethod
    def list_games(cls, user_id: str) -> Iterator[Optional[Dict[str, Any]]]:
        """ List all zombie games for the given player """
        assert user_id is not None
        if user_id is None:
            return
        k = ndb.Key(UserModel, user_id)
        q = cls.query(ZombieModel.player == k)

        def z_callback(zm: ZombieModel) -> Optional[Dict[str, Any]]:
            """ Map a ZombieModel entity to a game descriptor """
            if not zm.game:
                return None
            gm = GameModel.fetch(_id(zm.game))
            u0 = None if gm.player0 is None else _id(gm.player0)
            u1 = None if gm.player1 is None else _id(gm.player1)
            if u0 == user_id:
                # Player 0 is the source player, 1 is the opponent
                opp = u1
                sc0, sc1 = gm.score0, gm.score1
            else:
                # Player 1 is the source player, 0 is the opponent
                assert u1 == user_id
                opp = u0
                sc1, sc0 = gm.score0, gm.score1
            return dict(
                uuid=_id(zm.game),
                ts=gm.ts_last_move or gm.timestamp,
                opp=opp,
                robot_level=gm.robot_level,
                sc0=sc0,
                sc1=sc1,
            )

        for zm in q.fetch():
            yield z_callback(zm)


class PromoModel(Model):

    """ Models promotions displayed to players """

    # The player that saw the promotion
    player = ndb.KeyProperty(kind=UserModel)
    # The promotion id
    promotion = cast(str, ndb.StringProperty(required=True))
    # The timestamp
    timestamp = cast(datetime, ndb.DateTimeProperty(auto_now_add=True))

    def set_player(self, user_id: str) -> None:
        """ Set the player's user id """
        assert user_id is not None
        self.player = ndb.Key(UserModel, user_id)

    @classmethod
    def add_promotion(cls, user_id: str, promotion: str) -> None:
        """ Add a zombie game that has not been seen by the player in question """
        pm = cls()
        pm.set_player(user_id)
        pm.promotion = promotion
        pm.put()

    @classmethod
    def list_promotions(
        cls, user_id: Optional[str], promotion: str
    ) -> Iterator[datetime]:
        """ Return a list of timestamps for when the given promotion has been displayed """
        assert user_id is not None
        if user_id is None:
            return
        k = ndb.Key(UserModel, user_id)
        q = cls.query(PromoModel.player == k).filter(PromoModel.promotion == promotion)

        for pm in q.fetch(projection=["timestamp"]):
            yield pm.timestamp


class CompletionModel(Model):

    """ Models the successful completion of stats or ratings runs """

    # The type of process that was completed, usually 'stats' or 'ratings'
    proctype = cast(str, ndb.StringProperty(required=True))
    # The timestamp of the successful run
    timestamp = cast(datetime, ndb.DateTimeProperty(auto_now_add=True))

    # The from-to range of the successful process
    ts_from = cast(datetime, ndb.DateTimeProperty())
    ts_to = cast(datetime, ndb.DateTimeProperty())

    # True if successful completion (the default); included for future expansion
    success = cast(bool, ndb.BooleanProperty())

    # The reason for failure, if any
    reason = cast(str, ndb.StringProperty())

    @classmethod
    def add_completion(cls, proctype: str, ts_from: datetime, ts_to: datetime) -> None:
        """ Add a zombie game that has not been seen by the player in question """
        cm = cls()
        cm.proctype = proctype
        cm.ts_from = ts_from
        cm.ts_to = ts_to
        cm.success = True
        cm.reason = ""
        cm.put()

    @classmethod
    def add_failure(
        cls, proctype: str, ts_from: datetime, ts_to: datetime, reason: str
    ) -> None:
        """ Add a zombie game that has not been seen by the player in question """
        cm = cls()
        cm.proctype = proctype
        cm.ts_from = ts_from
        cm.ts_to = ts_to
        cm.success = False
        cm.reason = reason
        cm.put()<|MERGE_RESOLUTION|>--- conflicted
+++ resolved
@@ -73,12 +73,9 @@
     Iterable,
     List,
     Any,
-<<<<<<< HEAD
     Type,
     TypeVar,
-=======
     TypedDict,
->>>>>>> b8b4581b
     Union,
     Callable,
     cast,
@@ -170,13 +167,9 @@
     @staticmethod
     def disable_cache() -> None:
         """ Disable the NDB in-context cache """
-<<<<<<< HEAD
-        cast(Any, ndb.get_context()).set_cache_policy(False)
-=======
-        ctx = ndb.get_context()
+        ctx = cast(Any, ndb.get_context())
         assert ctx is not None
         ctx.set_cache_policy(False)
->>>>>>> b8b4581b
 
 
 class Unique:
@@ -234,11 +227,7 @@
 
     """ Models an individual user """
 
-<<<<<<< HEAD
-    nickname = ndb.StringProperty()
-=======
     nickname = cast(str, ndb.StringProperty())
->>>>>>> b8b4581b
     email = cast(Optional[str], ndb.StringProperty(required=False, default=None))
     # Google Account identifier (unfortunately different from GAE user id)
     account = cast(Optional[str], ndb.StringProperty(required=False, default=None))
@@ -257,27 +246,6 @@
     # Last login for the user
     last_login = cast(Optional[datetime], ndb.DateTimeProperty(required=False))
     # Ready for challenges?
-<<<<<<< HEAD
-    ready = cast(bool, ndb.BooleanProperty(required=False, default=False))
-    # Ready for timed challenges?
-    ready_timed = cast(bool, ndb.BooleanProperty(required=False, default=False))
-    # Elo points
-    elo = cast(int, ndb.IntegerProperty(required=False, default=0, indexed=True))
-    # Elo points for human-only games
-    human_elo = cast(int, ndb.IntegerProperty(required=False, default=0, indexed=True))
-    # Elo points for manual (competition) games
-    manual_elo = cast(int, ndb.IntegerProperty(required=False, default=0, indexed=True))
-    # Best total score in a game
-    highest_score = cast(int, ndb.IntegerProperty(required=False, default=0, indexed=True))
-    # Note: indexing of string properties is mandatory
-    highest_score_game = cast(Optional[str], ndb.StringProperty(required=False, default=None))
-    # Best word laid down
-    # Note: indexing of string properties is mandatory
-    best_word = cast(Optional[str], ndb.StringProperty(required=False, default=None))
-    best_word_score = cast(int, ndb.IntegerProperty(required=False, default=0, indexed=True))
-    # Note: indexing of string properties is mandatory
-    best_word_game = cast(Optional[str], ndb.StringProperty(required=False, default=None))
-=======
     ready = cast(Optional[bool], ndb.BooleanProperty(required=False, default=False))
     # Ready for timed challenges?
     ready_timed = cast(
@@ -313,7 +281,6 @@
     best_word_game = cast(
         Optional[str], ndb.StringProperty(required=False, default=None)
     )
->>>>>>> b8b4581b
 
     @classmethod
     def create(
@@ -548,13 +515,8 @@
     coord = cast(str, ndb.StringProperty())
     tiles = cast(str, ndb.StringProperty())
     score = cast(int, ndb.IntegerProperty(default=0))
-<<<<<<< HEAD
     rack = cast(Optional[str], ndb.StringProperty(required=False, default=None))
     timestamp = cast(Optional[datetime], ndb.DateTimeProperty(required=False, default=None))
-=======
-    rack = cast(str, ndb.StringProperty(required=False, default=None))
-    timestamp = cast(datetime, ndb.DateTimeProperty(required=False, default=None))
->>>>>>> b8b4581b
 
 
 class GameModel(Model):
@@ -577,13 +539,9 @@
 
     # How difficult should the robot player be (if the opponent is a robot)?
     # None or 0 = most difficult
-<<<<<<< HEAD
-    robot_level = cast(int, ndb.IntegerProperty(required=False, indexed=False, default=0))
-=======
     robot_level = cast(
         int, ndb.IntegerProperty(required=False, indexed=False, default=0)
     )
->>>>>>> b8b4581b
 
     # Is this game over?
     over = cast(bool, ndb.BooleanProperty())
@@ -592,7 +550,6 @@
     timestamp = cast(datetime, ndb.DateTimeProperty(auto_now_add=True))
 
     # The timestamp of the last move in the game
-<<<<<<< HEAD
     ts_last_move = cast(Optional[datetime], ndb.DateTimeProperty(required=False, default=None))
 
     # The moves so far
@@ -601,23 +558,6 @@
     # The initial racks
     irack0 = cast(Optional[str], ndb.StringProperty(required=False, default=None))  # Must be indexed
     irack1 = cast(Optional[str], ndb.StringProperty(required=False, default=None))  # Must be indexed
-=======
-    ts_last_move = cast(datetime, ndb.DateTimeProperty(required=False, default=None))
-
-    # The moves so far
-    moves = cast(
-        Iterable[MoveModel],
-        ndb.LocalStructuredProperty(MoveModel, repeated=True, indexed=False),
-    )
-
-    # The initial racks
-    irack0 = cast(
-        str, ndb.StringProperty(required=False, default=None)
-    )  # Must be indexed
-    irack1 = cast(
-        str, ndb.StringProperty(required=False, default=None)
-    )  # Must be indexed
->>>>>>> b8b4581b
 
     # Game preferences, such as duration, alternative bags or boards, etc.
     prefs = cast(PrefsDict, ndb.JsonProperty(required=False, default=None))
@@ -688,15 +628,9 @@
 
         def game_callback(gm: GameModel) -> Dict[str, Any]:
             """ Map a game entity to a result dictionary with useful info about the game """
-<<<<<<< HEAD
-            game_uuid: str = gm.key.id()
-            u0: Optional[str] = None if gm.player0 is None else gm.player0.id()
-            u1: Optional[str] = None if gm.player1 is None else gm.player1.id()
-=======
             game_uuid = _id(gm.key)
-            u0 = None if gm.player0 is None else _id(gm.player0)
-            u1 = None if gm.player1 is None else _id(gm.player1)
->>>>>>> b8b4581b
+            u0: Optional[str] = None if gm.player0 is None else _id(gm.player0)
+            u1: Optional[str] = None if gm.player1 is None else _id(gm.player1)
             if u0 == user_id:
                 # Player 0 is the source player, 1 is the opponent
                 opp = u1
@@ -775,15 +709,9 @@
 
         def game_callback(gm: GameModel) -> Dict[str, Any]:
             """ Map a game entity to a result tuple with useful info about the game """
-<<<<<<< HEAD
-            game_uuid: str = gm.key.id()
-            u0: Optional[str] = None if gm.player0 is None else gm.player0.id()
-            u1: Optional[str] = None if gm.player1 is None else gm.player1.id()
-=======
             game_uuid = _id(gm.key)
-            u0 = None if gm.player0 is None else _id(gm.player0)
-            u1 = None if gm.player1 is None else _id(gm.player1)
->>>>>>> b8b4581b
+            u0: Optional[str] = None if gm.player0 is None else _id(gm.player0)
+            u1: Optional[str] = None if gm.player1 is None else _id(gm.player1)
             if u0 == user_id:
                 # Player 0 is the source player, 1 is the opponent
                 opp = u1
@@ -990,11 +918,7 @@
 
         def ch_callback(cm: ChallengeModel) -> ChallengeTuple:
             """ Map an issued challenge to a tuple of useful info """
-<<<<<<< HEAD
-            id0: Optional[str] = None if cm.destuser is None else cm.destuser.id()
-=======
-            id0 = None if cm.destuser is None else _id(cm.destuser)
->>>>>>> b8b4581b
+            id0: Optional[str] = None if cm.destuser is None else _id(cm.destuser)
             return (id0, cm.prefs, cm.timestamp)
 
         for cm in q.fetch(max_len):
@@ -1016,13 +940,8 @@
 
         def ch_callback(cm: ChallengeModel) -> ChallengeTuple:
             """ Map a received challenge to a tuple of useful info """
-<<<<<<< HEAD
-            p0 = cm.key.parent()
-            id0: Optional[str] = None if p0 is None else p0.id()
-=======
             p0 = _parent(cm.key)
-            id0 = None if p0 is None else _id(p0)
->>>>>>> b8b4581b
+            id0: Optional[str] = None if p0 is None else _id(p0)
             return (id0, cm.prefs, cm.timestamp)
 
         for cm in q.fetch(max_len):
@@ -1303,15 +1222,9 @@
     ) -> StatsResults:
         """ Return the top Elo-rated users for human-only games """
 
-<<<<<<< HEAD
-        def _makedict(sm: StatsModel) -> Dict[str, Union[Optional[str], int, datetime]]:
-            return dict(
-                user=None if sm.user is None else sm.user.id(),
-=======
         def _makedict(sm: StatsModel) -> StatsDict:
             return StatsDict(
                 user=None if sm.user is None else _id(sm.user),
->>>>>>> b8b4581b
                 robot_level=sm.robot_level,
                 timestamp=sm.timestamp,
                 games=sm.human_games,
@@ -1333,15 +1246,9 @@
     ) -> StatsResults:
         """ Return the top Elo-rated users for manual-only games """
 
-<<<<<<< HEAD
-        def _makedict(sm: StatsModel) -> Dict[str, Union[Optional[str], int, datetime]]:
-            return dict(
-                user=None if sm.user is None else sm.user.id(),
-=======
         def _makedict(sm: StatsModel) -> StatsDict:
             return StatsDict(
                 user=None if sm.user is None else _id(sm.user),
->>>>>>> b8b4581b
                 robot_level=sm.robot_level,
                 timestamp=sm.timestamp,
                 games=sm.manual_games,
@@ -1385,11 +1292,7 @@
 
     @classmethod
     def newest_before(
-<<<<<<< HEAD
-        cls, ts: datetime, user_id: str, robot_level: int = 0
-=======
         cls, ts: datetime, user_id: Optional[str], robot_level: int = 0
->>>>>>> b8b4581b
     ) -> StatsModel:
         """ Returns the newest available stats record for the user at or before the given time """
         cache = cls._NB_CACHE
@@ -1624,11 +1527,7 @@
                     break
 
     @classmethod
-<<<<<<< HEAD
-    def check_conversation(cls, channel: str, userid: str) -> bool:
-=======
     def check_conversation(cls, channel: str, userid: Optional[str]) -> bool:
->>>>>>> b8b4581b
         """ Returns True if there are unseen messages in the conversation """
         CHUNK_SIZE = 40
         q = cls.query(ChatModel.channel == channel).order(
@@ -1648,17 +1547,10 @@
     def add_msg(
         cls,
         channel: str,
-<<<<<<< HEAD
-        userid: str,
+        userid: Optional[str],
         msg: str,
         timestamp: Optional[datetime.datetime] = None,
-    ):
-=======
-        userid: Optional[str],
-        msg: str,
-        timestamp: Optional[datetime] = None,
-    ) -> datetime:
->>>>>>> b8b4581b
+    ) -> datetime.datetime:
         """ Adds a message to a chat conversation on a channel """
         cm = cls()
         cm.channel = channel
@@ -1688,11 +1580,7 @@
         self.game = None if game_id is None else ndb.Key(GameModel, game_id)
 
     @classmethod
-<<<<<<< HEAD
-    def add_game(cls, game_id: str, user_id: str) -> None:
-=======
     def add_game(cls, game_id: Optional[str], user_id: Optional[str]) -> None:
->>>>>>> b8b4581b
         """ Add a zombie game that has not been seen by the player in question """
         zm = cls()
         zm.set_game(game_id)
