"""

    Firebase wrapper for Netskrafl

    Copyright (C) 2021 Miðeind ehf.
    Original author: Vilhjálmur Þorsteinsson

    The GNU General Public License, version 3, applies to this software.
    For further information, see https://github.com/mideind/Netskrafl

    This module implements a thin wrapper around the Google Firebase
    functionality used to send push notifications to clients.

"""

from __future__ import annotations

<<<<<<< HEAD
from typing import Any, Mapping, Optional, Tuple, Set, Dict
=======
from typing import Any, Mapping, Optional, Sequence, Tuple, Set, Dict
>>>>>>> b8b4581b

import os
import json
import threading
import logging
import socket
from datetime import datetime

import httplib2  # type: ignore

from oauth2client.client import GoogleCredentials  # type: ignore

from firebase_admin import App, initialize_app, auth  # type: ignore


_PROJECT_ID: str = os.environ.get("PROJECT_ID", "")

assert _PROJECT_ID, "PROJECT_ID environment variable not defined"

# Select Firebase database URL depending on project ID
_FIREBASE_DB: Mapping[str, str] = {
    "netskrafl": "https://netskrafl.firebaseio.com",
    "explo-dev": "https://explo-dev-default-rtdb.europe-west1.firebasedatabase.app/",
}
_FIREBASE_DB_URL: str = _FIREBASE_DB[_PROJECT_ID]

_FIREBASE_SCOPES: Sequence[str] = [
    "https://www.googleapis.com/auth/firebase.database",
    "https://www.googleapis.com/auth/userinfo.email",
]
_TIMEOUT: int = 15  # Seconds

_HEADERS: Mapping[str, str] = {"Connection": "keep-alive"}

# Initialize thread-local storage
_tls = threading.local()


def _get_http() -> httplib2.Http:
    """ Provides an authorized HTTP object, one per thread """
    if not hasattr(_tls, "_HTTP") or _tls._HTTP is None:
        http = httplib2.Http(timeout=_TIMEOUT)
        # Use application default credentials to make the Firebase calls
        # https://firebase.google.com/docs/reference/rest/database/user-auth
        creds = GoogleCredentials.get_application_default().create_scoped(
            _FIREBASE_SCOPES
        )
        creds.authorize(http)
        creds.refresh(http)
        _tls._HTTP = http
    return _tls._HTTP


<<<<<<< HEAD
def _request(*args: Any, **kwargs: Any) -> Tuple[httplib2.Response, str]:
=======
def _request(*args: Any, **kwargs: Any) -> Tuple[httplib2.Response, bytes]:
>>>>>>> b8b4581b
    """ Attempt to post a Firebase request, with recovery on a ConnectionError """
    MAX_ATTEMPTS = 2
    attempts = 0
    while attempts < MAX_ATTEMPTS:
        try:
            kw: Dict[str, Any] = kwargs.copy()
            kw["headers"] = _HEADERS
            response, content = _get_http().request(*args, **kw)
            assert isinstance(content, bytes)
            return response, content
        except ConnectionError:
            # Note that BrokenPipeError is a subclass of ConnectionError
            if attempts == MAX_ATTEMPTS - 1:
                # Give up and re-raise the original exception
                raise
            # Attempt recovery by creating a new httplib2.Http object and
            # forcing re-generation of the credentials
            _tls._HTTP = None
        except socket.timeout:
            # socket.timeout is not a subclass of ConnectionError
            # Make another attempt, then give up
            if attempts == MAX_ATTEMPTS - 1:
                # Give up and re-raise the original exception
                raise
        # Try again
        attempts += 1
    # Should not get here
    assert False, "Unexpected fall out of loop in firebase._request()"


def _firebase_put(
    path: str, message: Optional[str] = None
) -> Tuple[httplib2.Response, bytes]:
    """ Writes data to Firebase.

    An HTTP PUT writes an entire object at the given database path. Updates to
    fields cannot be performed without overwriting the entire object

    Args:
        path - the url to the Firebase object to write.
        value - a json string.
    """
    return _request(path, method="PUT", body=message)


def _firebase_get(path: str) -> Tuple[httplib2.Response, bytes]:
    """ Read the data at the given path.

    An HTTP GET request allows reading of data at a particular path.
    A successful request will be indicated by a 200 OK HTTP status code.
    The response will contain the data being retrieved.

    Args:
        path - the url to the Firebase object to read.
    """
    return _request(path, method="GET")


def _firebase_patch(path: str, message: str) -> Tuple[httplib2.Response, bytes]:
    """ Update the data at the given path.

    An HTTP GET request allows reading of data at a particular path.
    A successful request will be indicated by a 200 OK HTTP status code.
    The response will contain the data being retrieved.

    Args:
        path - the url to the Firebase object to read.
    """
    return _request(path, method="PATCH", body=message)


def _firebase_delete(path: str) -> Tuple[httplib2.Response, bytes]:
    """ Delete the data at the given path.

    An HTTP DELETE request allows deleting of the data at the given path.
    A successful request will be indicated by a 200 OK HTTP status code.

    Args:
        path - the url to the Firebase object to delete.
    """
    return _request(path, method="DELETE")


def send_message(message: Optional[Mapping[str, Any]], *args: str) -> bool:
    """ Updates data in Firebase. If a message object is provided, then it updates
        the data at the given location (whose path is built as a concatenation
        of the *args list) with the message using the PATCH http method.
        If no message is provided, the data at this location is deleted
        using the DELETE http method.
    """
    try:
        if args:
            url = "/".join((_FIREBASE_DB_URL,) + args) + ".json"
        else:
            url = _FIREBASE_DB_URL + "/.json"
        if message is None:
            response, _ = _firebase_delete(path=url)
        else:
            response, _ = _firebase_patch(
                path=url + "?print=silent", message=json.dumps(message)
            )
        # If all is well and good, "200" (OK) or "204" (No Content)
        # is returned in the status field
        return response["status"] in ("200", "204")
    except httplib2.HttpLib2Error as e:
        logging.warning("Exception [{}] in firebase.send_message()".format(repr(e)))
        return False


def send_update(*args: str) -> bool:
    """ Updates the path endpoint to contain the current UTC timestamp """
    assert args, "Firebase path cannot be empty"
    endpoint = args[-1]
    value = {endpoint: datetime.utcnow().isoformat()}
    return send_message(value, *args[:-1])


def check_wait(user_id: str, opp_id: str) -> bool:
    """ Return True if the user user_id is waiting for the opponent opponent_id """
    try:
        url = "{}/user/{}/wait/{}.json".format(_FIREBASE_DB_URL, user_id, opp_id)
        response, body = _firebase_get(path=url)
        if response["status"] != "200":
            return False
        msg = json.loads(body) if body else None
        return msg is True  # Return False if msg is dict, None or False
    except httplib2.HttpLib2Error as e:
        logging.warning(
            "Exception [{}] raised in firebase.check_wait()".format(repr(e))
        )
        return False


def check_presence(user_id: str) -> bool:
    """ Check whether the given user has at least one active connection """
    try:
        url = "{}/connection/{}.json".format(_FIREBASE_DB_URL, user_id)
        response, body = _firebase_get(path=url)
        if response["status"] != "200":
            return False
        msg = json.loads(body) if body else None
        return bool(msg)
    except httplib2.HttpLib2Error as e:
        logging.warning(
            "Exception [{}] raised in firebase.check_presence()".format(repr(e))
        )
        return False


_USERLIST_LOCK = threading.Lock()


def get_connected_users() -> Set[str]:
    """ Return a set of all presently connected users """
    with _USERLIST_LOCK:
        # Serialize access to the connected user list
        url = "{}/connection.json?shallow=true".format(_FIREBASE_DB_URL)
        try:
            response, body = _firebase_get(path=url)
        except httplib2.HttpLib2Error as e:
            logging.warning(
                "Exception [{}] raised in firebase.get_connected_users()".format(
                    repr(e)
                )
            )
            return set()
        if response["status"] != "200":
            return set()
        msg = json.loads(body) if body else None
        if not msg:
            return set()
        return set(msg.keys())


_firebase_app: Optional[App] = None


def create_custom_token(uid: str, valid_minutes: int = 60) -> bytes:
    """ Create a secure token for the given id.

        This method is used to create secure custom JWT tokens to be passed to
        clients. It takes a unique id that will be used by Firebase's
        security rules to prevent unauthorized access. In this case, the uid will
        be the channel id which is a combination of a user id and a game id.
    """
    global _firebase_app
    if _firebase_app is None:
        _firebase_app = initialize_app()
    attempts = 0
    MAX_ATTEMPTS = 2
    while attempts < MAX_ATTEMPTS:
        try:
            return auth.create_custom_token(uid).decode()
        except:
            # It appears that ConnectionResetError exceptions can
            # propagate (wrapped in an obscure Firebase object) from
            # the call to create_custom_token()
            if attempts == MAX_ATTEMPTS - 1:
                raise
        attempts += 1
    assert False, "Unexpected fall out of loop in firebase.create_custom_token()"<|MERGE_RESOLUTION|>--- conflicted
+++ resolved
@@ -15,11 +15,7 @@
 
 from __future__ import annotations
 
-<<<<<<< HEAD
-from typing import Any, Mapping, Optional, Tuple, Set, Dict
-=======
 from typing import Any, Mapping, Optional, Sequence, Tuple, Set, Dict
->>>>>>> b8b4581b
 
 import os
 import json
@@ -73,11 +69,7 @@
     return _tls._HTTP
 
 
-<<<<<<< HEAD
-def _request(*args: Any, **kwargs: Any) -> Tuple[httplib2.Response, str]:
-=======
 def _request(*args: Any, **kwargs: Any) -> Tuple[httplib2.Response, bytes]:
->>>>>>> b8b4581b
     """ Attempt to post a Firebase request, with recovery on a ConnectionError """
     MAX_ATTEMPTS = 2
     attempts = 0
