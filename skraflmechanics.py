--- conflicted
+++ resolved
@@ -34,10 +34,6 @@
 
 from dawgdictionary import Wordbase
 from languages import TileSet, Alphabet, current_alphabet, alphabet_for_locale
-<<<<<<< HEAD
-
-=======
->>>>>>> 27fbaa30
 
 # Type definitions
 SummaryTuple = Tuple[str, str, int]
@@ -53,45 +49,6 @@
 # _DEBUG_MANUAL_WORDCHECK = True
 _DEBUG_MANUAL_WORDCHECK = False
 
-<<<<<<< HEAD
-# Board squares with word scores (1=normal/single, 2=double, 3=triple word score)
-_STANDARD_WORDSCORE = [
-    "311111131111113",
-    "121111111111121",
-    "112111111111211",
-    "111211111112111",
-    "111121111121111",
-    "111111111111111",
-    "111111111111111",
-    "311111121111113",
-    "111111111111111",
-    "111111111111111",
-    "111121111121111",
-    "111211111112111",
-    "112111111111211",
-    "121111111111121",
-    "311111131111113",
-]
-
-# Board squares with letter scores (1=normal/single, 2=double, 3=triple letter score)
-_STANDARD_LETTERSCORE = [
-    "111211111112111",
-    "111113111311111",
-    "111111212111111",
-    "211111121111112",
-    "111111111111111",
-    "131113111311131",
-    "112111212111211",
-    "111211111112111",
-    "112111212111211",
-    "131113111311131",
-    "111111111111111",
-    "211111121111112",
-    "111111212111111",
-    "111113111311111",
-    "111211111112111",
-]
-=======
 # Board squares with word/letter scores
 # ' '=normal/single, '2'=double, '3'=triple score
 _WSC = {
@@ -172,7 +129,6 @@
 _xlt = lambda arr: [[1 if c == " " else int(c) for c in row] for row in arr]
 _WORDSCORE = { key: _xlt(val) for key, val in _WSC.items() }
 _LETTERSCORE = { key: _xlt(val) for key, val in _LSC.items() }
->>>>>>> 27fbaa30
 
 
 class Board:
@@ -185,12 +141,6 @@
     # The rows are identified by letter
     ROWIDS = "ABCDEFGHIJKLMNO"
 
-<<<<<<< HEAD
-    _wordscore = [[int(c) for c in row] for row in _STANDARD_WORDSCORE]
-    _letterscore = [[int(c) for c in row] for row in _STANDARD_LETTERSCORE]
-
-=======
->>>>>>> 27fbaa30
     @staticmethod
     def short_coordinate(horiz, row, col):
         """RC if horizontal move, or CR if vertical.
@@ -213,20 +163,13 @@
             # The two counts below should always stay in sync
             self._numletters = 0
             self._numtiles = 0
-<<<<<<< HEAD
-            self._board_type = board_type
-=======
             self._board_type = board_type or "standard"
->>>>>>> 27fbaa30
         else:
             # Copy constructor: initialize from another Board
             self._letters = copy._letters[:]
             self._tiles = copy._tiles[:]
             self._numletters = copy._numletters
             self._numtiles = copy._numtiles
-<<<<<<< HEAD
-            self._board_type = copy._board_type
-=======
             self._board_type = copy._board_type or "standard"
         self._wordscore = _WORDSCORE[self._board_type]
         self._letterscore = _LETTERSCORE[self._board_type]
@@ -244,7 +187,6 @@
     def board_type(self) -> str:
         """ Return the board type, i.e. 'standard' or 'explo' """
         return self._board_type
->>>>>>> 27fbaa30
 
     def is_empty(self):
         """ Is the board empty, i.e. contains no tiles? """
@@ -562,11 +504,7 @@
 
     def __init__(
         self,
-<<<<<<< HEAD
-        tileset: Optional[Type[TileSet]],
-=======
         tileset: Optional[Type[TileSet]] = None,
->>>>>>> 27fbaa30
         manual_wordcheck: bool = False,
         drawtiles: bool = True,
         copy: Optional[State] = None,
