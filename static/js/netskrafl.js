/*

   Netskrafl.js
   Client-side script functions for board.html, the game board page

   Copyright (C) 2020 Miðeind ehf.
   Original author: Vilhjálmur Þorsteinsson

   The GNU General Public License, version 3, applies to this software.
   For further information, see https://github.com/mideind/Netskrafl

*/

/* global $:false, Mousetrap:false,
   serverQuery, gameId, localPlayer,
   gameIsManual, gameIsZombie, gameIsFairplay, gameUsesNewBag, gameTilescores, gameAlphabet,
   userId, escapeHtml, replaceEmoticons, showUserInfo, hideUserInfo, navToUserprefs,
   opponentInfo, preventPullToRefresh, initFirebaseListener, loginFirebase, attachFirebaseListener,
   initSkrafl, lateInit, initialGameTime, initBag, initMoveList, placeTiles,
   favUserInfo, toggleVersus, initToggle, toggleStats, fbShare,
*/

/* eslint-disable no-unused-vars */

// Constants

var ROWIDS = "ABCDEFGHIJKLMNO";
var BOARD_SIZE = 15;
var RACK_SIZE = 7;
var BAG_TILES_PER_LINE = 19;
var BLANK_TILES_PER_LINE = 6;
var MAX_CHAT_MESSAGES = 250; // Max number of chat messages per game

var WORDSCORE = [
   "311111131111113",
   "121111111111121",
   "112111111111211",
   "111211111112111",
   "111121111121111",
   "111111111111111",
   "111111111111111",
   "311111121111113",
   "111111111111111",
   "111111111111111",
   "111121111121111",
   "111211111112111",
   "112111111111211",
   "121111111111121",
   "311111131111113"
];

var LETTERSCORE = [
   "111211111112111",
   "111113111311111",
   "111111212111111",
   "211111121111112",
   "111111111111111",
   "131113111311131",
   "112111212111211",
   "111211111112111",
   "112111212111211",
   "131113111311131",
   "111111111111111",
   "211111121111112",
   "111111212111111",
   "111113111311111",
   "111211111112111"
];

var GAME_OVER = 99; /* Error code corresponding to the Error class in skraflmechanics.py */

var MAX_OVERTIME = 10 * 60.0; /* Maximum overtime before a player loses the game, 10 minutes in seconds */

/* Global variables */

var numMoves = 0, numTileMoves = 0; // Moves in total, vs. moves with tiles actually laid down
var leftTotal = 0, rightTotal = 0; // Accumulated scores - incremented in appendMove()
var newestMove = { }; // The last move made in the game (empty dict if not tile move)
var newestTileMove = { }; // The last tile move made in the game
var gameTime = null, gameTimeBase = null; // Game timing info, i.e. duration and elapsed time
var clockIval = null; // Clock interval timer
var scoreLeft = 0, scoreRight = 0;
var penaltyLeft = 0, penaltyRight = 0; // Current overtime penalty score
var gameOver = false;
var initializing = true; // True while loading initial move list and setting up
var uiFullscreen = true; // Displaying the full screen UI?
var _hasLocal = null; // Is HTML5 local storage supported by the browser?
var _localPrefix = null; // Prefix of local storage for this game


function hasLocalStorage() {
   /* Return true if HTML5 local storage is supported by the browser */
   if (_hasLocal === null)
      try {
         _hasLocal = ('localStorage' in window) &&
            (window.localStorage !== null) &&
            (window.localStorage !== undefined);
         if (_hasLocal)
            _localPrefix = "game." + gameId();
      } catch (e) {
         _hasLocal = false;
      }
   return _hasLocal;
}

function getLocalTile(ix) {
   return localStorage[_localPrefix + ".tile." + ix + ".t"];
}

function getLocalTileSq(ix) {
   return localStorage[_localPrefix + ".tile." + ix + ".sq"];
}

function setLocalTile(ix, t) {
   localStorage[_localPrefix + ".tile." + ix + ".t"] = t;
}

function setLocalTileSq(ix, sq) {
   localStorage[_localPrefix + ".tile." + ix + ".sq"] = sq;
}

function clearTiles() {
   /* Clean up local storage when game is over */
   if(!hasLocalStorage())
      return;
   try {
      for (var i = 1; i <= RACK_SIZE; i++) {
         localStorage.removeItem(_localPrefix + ".tile." + i + ".sq");
         localStorage.removeItem(_localPrefix + ".tile." + i + ".t");
      }
   }
   catch (e) {
   }
}

function saveTiles() {
   /* Save tile locations in local storage */
   if(!hasLocalStorage())
      return;
   try {
      var i = 1;
      $("div.racktile").each(function() {
         // Ignore the clone created during dragging
         if (!$(this).hasClass("ui-draggable-dragging")) {
            var sq = $(this).parent().attr("id");
            var t = $(this).data("tile");
            if (t !== null && t !== undefined) {
               if (t == '?' && sq.charAt(0) != 'R')
                  /* Blank tile on the board: add its meaning */
                  t += $(this).data("letter");
               setLocalTileSq(i, sq);
               setLocalTile(i, t);
               i++;
            }
         }
      });
      while (i <= RACK_SIZE) {
         setLocalTileSq(i, "");
         setLocalTile(i, "");
         i++;
      }
   }
   catch (e) {
   }
}

function arrayEqual(a, b) {
   /* Return true if arrays a and b are equal */
   if (a.length != b.length)
      return false;
   for (var i = 0; i < a.length; i++)
      if (a[i] != b[i])
         return false;
   return true;
}

function restoreTiles() {
   /* Restore tile locations from local storage */
   if (!hasLocalStorage())
      return;
   var tileScores = gameTilescores();
   try {
      /* First check whether the rack matches by comparing sorted arrays */
      var i, sq, t, rackTileId, rackTile;
      var lcs = [];
      for (i = 1; i <= RACK_SIZE; i++) {
         t = getLocalTile(i);
         if ((typeof t === "string") && t.length)
            lcs.push(t.charAt(0));
      }
      if (!lcs.length)
         // Nothing stored, so nothing to restore
         return;
      lcs.sort();
      var rack = [];
      for (i = 1; i <= RACK_SIZE; i++) {
         rackTileId = "R" + i.toString();
         rackTile = document.getElementById(rackTileId);
         if (rackTile && rackTile.firstChild)
            /* There is a tile in this rack slot */
            rack.push($(rackTile.firstChild).data("tile"));
      }
      rack.sort();
      if (!arrayEqual(lcs, rack))
         /* Local storage tiles not identical to current rack: do not restore */
         return;
      /* Same tiles: restore them by moving from the rack if possible */
      /* Start by emptying the rack */
      for (i = 1; i <= RACK_SIZE; i++)
         placeTile("R" + i, "", "", 0);
      var backToRack = [];
      var letter, tile, el;
      for (i = 1; i <= RACK_SIZE; i++) {
         t = getLocalTile(i);
         if ((typeof t === "string") && t.length) {
            sq = getLocalTileSq(i);
            if ((typeof sq !== "string") || !sq.length)
               continue;
            el = document.getElementById(sq);
            if (el && el.firstChild)
               // Already a tile there: push it back to the rack
               backToRack.push(t);
            else {
               // Put this tile into the stored location for it
               tile = t;
               letter = t;
               if (t.charAt(0) == '?') {
                  // Blank tile
                  tile = '?';
                  if (t.length >= 2)
                     // We have info about the meaning of the blank tile
                     letter = t.charAt(1);
               }
               placeTile(sq, tile, letter, tileScores[tile]);
               // Do additional stuff to make this look like a proper rack tile
               $("#" + sq).children().eq(0).addClass("racktile").data("tile", tile);
               if (tile == '?' && letter != tile)
                  // Blank tile that has been dragged to the board: include its meaning
                  $("#" + sq).children().eq(0).data("letter", letter);
            }
         }
      }
      // Place any remaining tiles back into the rack at the first available position
      for (i = 0; i < backToRack.length; i++) {
         t = backToRack[i];
         tile = t.charAt(0);
         // We don't need to worry about the meaning of blank tiles here
         sq = firstEmptyRackSlot();
         if (sq !== null)
            placeTile(sq, tile, tile, tileScores[tile]);
      }
   }
   catch (e) {
      // Corruption of the local storage should not
      // jeopardize the game script, so we silently catch
      // all exceptions here
   }
}

function coord(row, col) {
   /* Return the co-ordinate string for the given 0-based row and col */
   return ROWIDS.charAt(row) + (col + 1).toString();
}

function toVector(co) {
   /* Convert a co-ordinate string to a 0-based row, col and direction vector */
   var dx = 0, dy = 0;
   var col = 0;
   var row = ROWIDS.indexOf(co.charAt(0));
   if (row >= 0) {
      /* Horizontal move */
      col = parseInt(co.slice(1)) - 1;
      dx = 1;
   }
   else {
      /* Vertical move */
      row = ROWIDS.indexOf(co.charAt(co.length - 1));
      col = parseInt(co) - 1;
      dy = 1;
   }
   return { col: col, row: row, dx: dx, dy: dy };
}

function tileAt(row, col) {
   /* Returns the tile element within a square, or null if none */
   if (row < 0 || col < 0 || row >= BOARD_SIZE || col >= BOARD_SIZE)
      return null;
   var el = document.getElementById(coord(row, col));
   if (!el || !el.firstChild)
      return null;
   /* Avoid a false positive here if the child DIV is the clone being dragged */
   if ($(el.firstChild).hasClass("ui-draggable-dragging"))
      return null;
   return el.firstChild;
}

var reloadInterval = null;

function reloadPage() {
   window.clearInterval(reloadInterval);
   reloadInterval = null;
<<<<<<< HEAD
   location.reload();
=======
   window.location.reload();
>>>>>>> 27fbaa30
}

function calcTimeToGo(player) {
   /* Return the time left for a player in a nice MM:SS format */
   var elapsed = gameTime.elapsed[player];
   if (!gameOver && ((numMoves % 2) == player)) {
      // This player's turn: add the local elapsed time
      var now = new Date();
      elapsed += (now.getTime() - gameTimeBase.getTime()) / 1000;
      if (elapsed - gameTime.duration * 60.0 > MAX_OVERTIME) {
         // 10 minutes overtime has passed:
         // The player has lost - do this the brute force way and refresh the page
         // to get the server's final verdict
         reloadInterval = window.setInterval(reloadPage, 500);  // Do this in half a sec
      }
   }
   // The overtime is max 10 minutes - at that point you lose
   var timeToGo = Math.max(gameTime.duration * 60.0 - elapsed, -MAX_OVERTIME);
   var absTime = Math.abs(timeToGo);
   var min = Math.floor(absTime / 60.0);
   var sec = Math.floor(absTime - min * 60.0);
   if (gameOver) {
      // We already got a correct score from the server
      penaltyLeft = 0;
      penaltyRight = 0;
   }
   else
   if (timeToGo < 0.0) {
      // We're into overtime: calculate the score penalty
      if (player === 0)
         penaltyLeft = -10 * Math.floor((min * 60 + sec + 59) / 60);
      else
         penaltyRight = -10 * Math.floor((min * 60 + sec + 59) / 60);
   }
   return (timeToGo < 0.0 ? "-" : "") +
      ("0" + min.toString()).slice(-2) + ":" + ("0" + sec.toString()).slice(-2);
}

function updateScores() {
   /* Display the current score including overtime penalty, if any */
   var displayLeft = Math.max(scoreLeft + penaltyLeft, 0);
   var displayRight = Math.max(scoreRight + penaltyRight, 0);
   $(".scoreleft").text(displayLeft);
   $(".scoreright").text(displayRight);
}

var runningOut0 = false, blinking0 = false;
var runningOut1 = false, blinking1 = false;

function updateClock() {
   /* Show the current remaining time for both players */
   var txt0 = calcTimeToGo(0);
   var txt1 = calcTimeToGo(1);
   $("h3.clockleft").text(txt0);
   $("h3.clockright").text(txt1);
   // Check whether time is running out - and display accordingly
   if (txt0 <= "02:00" && !runningOut0) {
      $("h3.clockleft").addClass("running-out");
      runningOut0 = true;
   }
   if (txt1 <= "02:00" && !runningOut1) {
      $("h3.clockright").addClass("running-out");
      runningOut1 = true;
   }
   var locp = localPlayer();
   // If less than 30 seconds remaining, blink
   if (runningOut0 && txt0 >= "00:00" && txt0 <= "00:30" && locp === 0) {
      $("h3.clockleft").toggleClass("blink");
      blinking0 = true;
   }
   if (runningOut1 && txt1 >= "00:00" && txt1 <= "00:30" && locp === 1) {
      $("h3.clockright").toggleClass("blink");
      blinking1 = true;
   }
   // Remove blinking once we're into overtime
   if (txt0.charAt(0) == "-" && blinking0) {
      $("h3.clockleft").removeClass("blink");
      blinking0 = false;
   }
   if (txt1.charAt(0) == "-" && blinking1) {
      $("h3.clockright").removeClass("blink");
      blinking1 = false;
   }
   if (gameOver || penaltyLeft !== 0 || penaltyRight !== 0)
      // If we are applying an overtime penalty to the scores, update them in real-time
      updateScores();
}

function resetClock(newGameTime) {
   /* Set a new time base after receiving an update from the server */
   gameTime = newGameTime;
   gameTimeBase = new Date();
   updateClock();
   if (gameOver) {
      // Game over: stop updating the clock
      if (clockIval) {
         window.clearInterval(clockIval);
         clockIval = null;
      }
      // Stop blinking, if any
      $("h3.clockleft").removeClass("blink");
      $("h3.clockright").removeClass("blink");
   }
}

function showClock() {
   /* This is a timed game: show the clock stuff */
   $(".clockleft").css("display", "inline-block");
   $(".clockright").css("display", "inline-block");
   $(".clockface").css("display", "block");
   $("div.right-area").addClass("with-clock");
   $("div.chat-area").addClass("with-clock");
   $("div.twoletter-area").addClass("with-clock");
}

function startClock(igt) {
   /* Start the clock ticking - called from initSkrafl() */
   resetClock(igt);
   // Make sure the clock ticks reasonably regularly, once per second
   // According to Nyquist, we need a refresh interval of no more than 1/2 second
   if (!gameOver)
      clockIval = window.setInterval(updateClock, 500);
}

function placeTile(sq, tile, letter, score) {
   /* Place a given tile in a particular square, either on the board or in the rack */
   if (tile.length === 0) {
      /* Erasing tile */
      $("#"+sq).html("");
      return;
   }
   var attr;
   if (sq.charAt(0) == "R") {
      /* Placing a tile into the rack */
      attr = "class='tile racktile'";
      letter = (tile == "?") ? "&nbsp;" : tile;
   }
   else
      /* Normal board tile */
      attr = "class='tile'";
   $("#"+sq).html("<div " + attr + ">" + letter +
      "<div class='letterscore'>" + score + "</div></div>");
   var elem = $("#"+sq).children().eq(0);
   elem.data("score", score);
   if (sq.charAt(0) == "R") {
      /* Store associated data with rack tiles */
      elem.data("tile", tile);
   }
   else
   if (tile == '?') {
      /* Blank tile used as a letter: use different foreground color */
      elem.addClass("blanktile");
   }
}

function removeNewestTileMove() {
   // Successful challenge: retract the tiles placed in the last tile move
   for (var nsq in newestTileMove)
      if (newestTileMove.hasOwnProperty(nsq))
         placeTile(nsq, "", "", 0); // Erase tile
}

function placeMove(player, co, tiles, score) {
   /* Place an entire move on the board, returning a dictionary of the tiles actually added */
   var placed = { };
   var tileScores = gameTilescores();
   if (co !== "") {
      var vec = toVector(co);
      var col = vec.col;
      var row = vec.row;
      var nextBlank = false;
      for (var i = 0; i < tiles.length; i++) {
         var tile = tiles.charAt(i);
         if (tile == '?') {
            nextBlank = true;
            continue;
         }
         var sq = coord(row, col);
         if (tileAt(row, col) === null) {
            /* No tile already in the square: place the new one */
            var letter = tile;
            if (nextBlank)
               tile = '?';
            var tscore = tileScores[tile];
            placeTile(sq, tile, letter, tscore);
            placed[sq] = { tile: tile, letter: letter, score: tscore };
         }
         col += vec.dx;
         row += vec.dy;
         nextBlank = false;
      }
      // Remember the last tile move
      newestTileMove = placed;
   }
   else
   if (tiles == "RESP" && score < 0)
      removeNewestTileMove();
   // Remember the last move
   newestMove = placed;
}

function colorOf(player) {
   /* Return the highlight color of tiles for the given player index */
   var lcp = localPlayer();
   if (lcp == -1)
      // Looking at a game between third parties: player 0 is the "local" player by convention
      return player === 0 ? "0" : "1";
   return player == lcp ? "0" : "1";
}

function localTurn() {
   /* Is it this player's turn to move? */
   return (numMoves % 2) == localPlayer();
}

function highlightNewestMove(playerColor) {
   /* Show the newest move on the board in the player's color */
   if (!newestMove)
      // newestMove must be set when the board was initialized
      return;
   for (var nsq in newestMove)
      if (newestMove.hasOwnProperty(nsq)) {
         var tileDiv = $("#"+nsq).children().eq(0);
         if (tileDiv !== null)
            tileDiv.addClass("highlight" + playerColor);
      }
}

var tempTiles = null;

function showBestMove(ev) {
   /* Show a move from the best move list on the board */
   var co = ev.data.coord;
   var tiles = ev.data.tiles;
   var playerColor = ev.data.player;
   var vec = toVector(co);
   var col = vec.col;
   var row = vec.row;
   var nextBlank = false;
   var tileDiv = null;
   var nsq = null;
   var tileScores = gameTilescores();
   if (ev.data.show) {
      /* Clear the list of temporary tiles added */
      tempTiles = { };
      /* Hide the most recent move */
      for (nsq in newestMove)
         if (newestMove.hasOwnProperty(nsq))
            placeTile(nsq, "", "", 0);
      /* Show the score difference */
      var scoreBest = parseInt($(this).find("span.score").eq(0).text());
      var scoreMove = parseInt($("div.score").eq(0).text());
      var scoreDiff = (scoreMove - scoreBest).toString();
      if (scoreMove > scoreBest) {
         scoreDiff = "+" + scoreDiff;
      }
      $("div.scorediff").text(scoreDiff);
      $("div.scorediff").toggleClass("posdiff", scoreMove >= scoreBest);
      $("div.scorediff").css("visibility", "visible");
   }
   for (var i = 0; i < tiles.length; i++) {
      var tile = tiles.charAt(i);
      if (tile == '?') {
         nextBlank = true;
         continue;
      }
      var sq = coord(row, col);
      var letter = tile;
      if (nextBlank)
         tile = '?';
      tileDiv = tileAt(row, col);
      if (tileDiv === null && ev.data.show) {
         /* No tile in the square: add it temporarily & highlight it */
         placeTile(sq, tile, letter, tileScores[tile]);
         tempTiles[sq] = true;
         tileDiv = tileAt(row, col);
         $(tileDiv).addClass("highlight" + playerColor);
      }
      else
      if (tileDiv !== null && !ev.data.show && tempTiles[sq])
         /* This tile was added temporarily: remove it */
         placeTile(sq, "", "", 0);
      col += vec.dx;
      row += vec.dy;
      nextBlank = false;
   }
   if (ev.data.show)
      /* Add a highlight to the score */
      $(this).find("span.score").addClass("highlight");
   else {
      /* Remove highlight from score */
      $(this).find("span.score").removeClass("highlight");
      tempTiles = null;
      /* Show and highlight the most recent move again */
      for (nsq in newestMove)
         if (newestMove.hasOwnProperty(nsq))
            placeTile(nsq, newestMove[nsq].tile, newestMove[nsq].letter, newestMove[nsq].score);
      highlightNewestMove(playerColor);
      /* Hide the score difference */
      $("div.scorediff").css("visibility", "hidden");
   }
}

function highlightMove(ev) {
   /* Highlight a move's tiles when hovering over it in the move list */
   if (!uiFullscreen)
      // No need to do this if not on a fullscreen UI,
      // since the board is not visible while hovering on
      // the move list
      return;
   var co = ev.data.coord;
   var tiles = ev.data.tiles;
   var playerColor = ev.data.player;
   var vec = toVector(co);
   var col = vec.col;
   var row = vec.row;
   for (var i = 0; i < tiles.length; i++) {
      var tile = tiles.charAt(i);
      if (tile == '?')
         continue;
      var sq = coord(row, col);
      var tileDiv = $("#"+sq).children().eq(0);
      if (ev.data.show)
         tileDiv.addClass("highlight" + playerColor);
      else
         tileDiv.removeClass("highlight" + playerColor);
      col += vec.dx;
      row += vec.dy;
   }
   if (ev.data.show)
      /* Add a highlight to the score */
      $(this).find("span.score").addClass("highlight");
   else
      /* Remove highlight from score */
      $(this).find("span.score").removeClass("highlight");
}

function lookupWord(ev) {
   /* Look up the word on official word list website */
   if (uiFullscreen)
      // We only do this if displaying the full UI
      // (not the mobile one)
      window.open('http://malid.is/leit/' + ev.data.tiles, 'malid');
}

function appendMove(player, co, tiles, score) {
   /* Add a move to the move history list */
   var wrdclass = "wordmove";
   var rawCoord = co;
   var tileMoveIncrement = 0; // +1 for tile moves, -1 for successful challenges
   if (co === "") {
      /* Not a regular tile move */
      wrdclass = "othermove";
      if (tiles == "PASS") {
         /* Pass move */
         tiles = " Pass ";
         score = "";
      }
      else
      if (tiles.indexOf("EXCH") === 0) {
         /* Exchange move - we don't show the actual tiles exchanged, only their count */
         var numtiles = tiles.slice(5).length;
         tiles = "Skipti um " + numtiles.toString() + (numtiles == 1 ? " staf" : " stafi");
         score = "";
      }
      else
      if (tiles == "RSGN")
         /* Resigned from game */
         tiles = " Gaf viðureign "; // Extra space intentional
      else
      if (tiles == "CHALL") {
         /* Challenge issued */
         tiles = " Véfengdi lögn "; // Extra space intentional
         score = "";
      }
      else
      if (tiles == "RESP") {
         /* Challenge response */
         if (score < 0) {
            tiles = " Óleyfileg lögn "; // Extra space intentional
            tileMoveIncrement = -1; // Subtract one from the actual tile moves on the board
         }
         else
            tiles = " Röng véfenging "; // Extra space intentional
      }
      else
      if (tiles == "TIME") {
         /* Overtime adjustment */
         tiles = " Umframtími "; // Extra spaces intentional
      }
      else
      if (tiles == "OVER") {
         /* Game over */
         tiles = "Viðureign lokið";
         wrdclass = "gameover";
         gameOver = true;
      }
      else {
         /* The rack leave at the end of the game (which is always in lowercase
            and thus cannot be confused with the above abbreviations) */
         wrdclass = "wordmove";
      }
   }
   else {
      // Normal tile move
      co = "(" + co + ")";
      // Note: String.replace() will not work here since there may be two question marks in the string
      tiles = tiles.split("?").join(""); /* TBD: Display wildcard characters differently? */
      tileMoveIncrement = 1;
   }
   /* Update the scores */
   if (player === 0)
      leftTotal = Math.max(leftTotal + score, 0);
   else
      rightTotal = Math.max(rightTotal + score, 0);
   var str;
   var title = (tileMoveIncrement > 0 && !gameIsManual()) ? 'title="Smelltu til að fletta upp" ' : "";
   if (wrdclass == "gameover") {
      str = '<div class="move gameover"><span class="gameovermsg">' + tiles + '</span>' +
         '<span class="statsbutton" onclick="navToReview()">Skoða yfirlit</span></div>';
      // Show a congratulatory message if the local player is the winner
      var winner = -2; // -1 is reserved
      if (leftTotal > rightTotal)
         winner = 0;
      else
      if (leftTotal < rightTotal)
         winner = 1;
      if (localPlayer() == winner) {
         $("#congrats").css("visibility", "visible");
         if (!initializing || gameIsZombie()) {
            // The local player is winning in real time or opening the
            // game for the first time after winning it in absentia:
            // Play fanfare sound if audio enabled
            var youWin = document.getElementById("you-win");
            if (youWin)
               try {
                  youWin.play();
               } catch(e) {
                  // We are probably not allowed to play a sound:
                  // just swallow the exception silently
               }
         }
      }
      // Show the Facebook share button if the game is over
      $("div.fb-share").css("visibility", "visible");
      // Clear local storage, if any
      clearTiles();
   }
   else
   if (player === 0) {
      /* Left side player */
      str = '<div ' + title + 'class="move leftmove">' +
         '<span class="total">' + leftTotal + '</span>' +
         '<span class="score">' + score + '</span>' + 
         '<span class="' + wrdclass + '"><i>' + tiles + '</i> ' +
         co + '</span>' +
         '</div>';
   }
   else {
      /* Right side player */
      str = '<div ' + title + 'class="move rightmove">' +
         '<span class="' + wrdclass + '">' + co +
         ' <i>' + tiles + '</i></span>' +
         '<span class="score">' + score + '</span>' + 
         '<span class="total">' + rightTotal + '</span>' +
         '</div>';
   }
   var movelist = $("div.movelist");
   movelist.append(str);
   if (wrdclass != "gameover") {
      var m = movelist.children().last();
      var playerColor = "0";
      var lcp = localPlayer();
      if (player === lcp || (lcp == -1 && player === 0))
         m.addClass("humangrad" + (player === 0 ? "_left" : "_right")); /* Local player */
      else {
         m.addClass("autoplayergrad" + (player === 0 ? "_left" : "_right")); /* Remote player */
         playerColor = "1";
      }
      if (tileMoveIncrement > 0) {
         /* Tile move: Register a hover event handler to highlight it on the board */
         m.on("mouseover",
            { coord: rawCoord, tiles: tiles, score: score, player: playerColor, show: true },
            highlightMove
         );
         m.on("mouseout",
            { coord: rawCoord, tiles: tiles, score: score, player: playerColor, show: false },
            highlightMove
         );
         if (!gameIsManual())
            // Clicking on a word in the word list looks up the word on the official word list website
            // (This is not available in a manual challenge game)
            m.on("click",
               { tiles: tiles },
               lookupWord
            );
      }
   }
   /* Manage the scrolling of the move list */
   var lastchild = $("div.movelist .move").last();
   var firstchild = $("div.movelist .move").first();
   var topoffset = lastchild.position().top -
      firstchild.position().top +
      lastchild.outerHeight();
   var height = movelist.height();
   if (topoffset >= height)
      movelist.scrollTop(topoffset - height);
   /* Count the moves */
   numMoves += 1;
   numTileMoves += tileMoveIncrement; // Can be -1 for successful challenges
}

function appendBestMove(player, co, tiles, score) {
   /* Add a move to the best move list */
   var rawCoord = co;
   var rawTiles = tiles;
   var str;
   co = "(" + co + ")";
   // Note: String.replace will not work here since string may contain multiple '?' instances
   tiles = tiles.split("?").join(""); /* To be done: Display wildcard characters differently? */
   if (player === 0) {
      /* Left side player */
      str = '<div class="leftmove">' +
         '<span class="score">' + score + '</span>' +
         '<span class="wordmove"><i>' + tiles + '</i> ' +
         co + '</span>' +
         '</div>';
   }
   else {
      /* Right side player */
      str = '<div class="rightmove">' +
         '<span class="wordmove">' + co +
         ' <i>' + tiles + '</i></span>' +
         '<span class="score">' + score + '</span>' + 
         '</div>';
   }
   var movelist = $("div.movelist");
   movelist.append(str);
   var m = movelist.children().last();
   var playerColor = "0";
   if (player === localPlayer())
      m.addClass("humangrad" + (player === 0 ? "_left" : "_right")); /* Local player */
   else {
      m.addClass("autoplayergrad" + (player === 0 ? "_left" : "_right")); /* Remote player */
      playerColor = "1";
   }
   /* Register a hover event handler to highlight this move */
   m.on("mouseover",
      { coord: rawCoord, tiles: rawTiles, score: score, player: playerColor, show: true },
      showBestMove
   );
   m.on("mouseout",
      { coord: rawCoord, tiles: rawTiles, score: score, player: playerColor, show: false },
      showBestMove
   );
}

function appendBestHeader(moveNumber, co, tiles, score) {
   /* Add a header on the best move list */
   var wrdclass = "wordmove";
   var dispText;
   if (co.length > 0) {
      // Regular move
      co = " (" + co + ")";
      dispText = "<i>" + tiles.split("?").join("") + "</i>"; /* TBD: Display wildcard characters differently? */
   }
   else {
      /* Not a regular tile move */
      wrdclass = "othermove";
      if (tiles == "PASS")
         /* Pass move */
         dispText = "Pass";
      else
      if (tiles.indexOf("EXCH") === 0) {
         /* Exchange move - we don't show the actual tiles exchanged, only their count */
         var numtiles = tiles.slice(5).length;
         dispText = "Skipti um " + numtiles.toString() + (numtiles == 1 ? " staf" : " stafi");
      }
      else
      if (tiles == "RSGN")
         /* Resigned from game */
         dispText = "Gaf viðureign";
      else
      if (tiles == "CHALL")
         /* Challenge issued */
         dispText = "Véfengdi lögn";
      else
      if (tiles == "RESP") {
         /* Challenge response */
         if (score < 0)
            dispText = "Lögn óleyfileg";
         else
            dispText = "Röng véfenging";
      }
      else
      if (tiles == "OVER") {
         /* Game over */
         dispText = "Leik lokið";
         wrdclass = "gameover";
      }
      else {
         /* The rack leave at the end of the game (which is always in lowercase
            and thus cannot be confused with the above abbreviations) */
         wrdclass = "wordmove";
         dispText = tiles;
      }
   }
   var str = '<div class="reviewhdr">' +
      '<span class="movenumber">#' + moveNumber.toString() + '</span>' +
      '<span class="' + wrdclass + '">' + dispText + co + '</span>' +
      // '<span class="score">' + score + '</span>' +
      '</div>';
   $("div.movelist").append(str);
}

function blankFlasher() {
   // Flash a frame around the target square for a blank tile
   var target = $("#blank-dialog").data("param").target;
   if (target !== undefined)
      $(target).toggleClass("over");
}

function keyBlankDialog(ev, combo) {
   /* Handle a key press from Mousetrap: close the blank dialog with the indicated letter chosen */
   var letter = combo;
   if (letter == "esc")
      letter = "";
   else
   if (letter.indexOf("shift+") === 0)
      letter = letter.charAt(6);
   closeBlankDialog({ data: letter });
}

function openBlankDialog(elDragged, target) {
   /* Show the modal dialog to prompt for the meaning of a blank tile */
   // Hide the blank in its original position
   $(elDragged).css("visibility", "hidden");
   // Flash a frame around the target square
   var iv = window.setInterval(blankFlasher, 500);
   // Show the dialog
   $("#blank-dialog")
      .data("param", { eld: elDragged, target: target, ival: iv })
      .css("visibility", "visible");
   // Reset the esc key to make it close the dialog
   Mousetrap.bind('esc', keyBlankDialog);
   // Bind all normal keys to make them select a letter and close the dialog
   var legalLetters = gameAlphabet();
   for (var i = 0; i < legalLetters.length; i++) {
      Mousetrap.bind(legalLetters[i], keyBlankDialog);
      Mousetrap.bind("shift+" + legalLetters[i], keyBlankDialog);
   }
}

function closeBlankDialog(ev) {
   /* The blank tile dialog is being closed: place the tile as instructed */
   // ev.data contains the tile selected, or "" if none
   var letter = (!ev) ? "" : ev.data;
   var param = $("#blank-dialog").data("param");
   // The DIV for the blank tile being dragged
   var eld = param.eld;
   // The target TD for the tile
   var target = param.target;
   // Stop flashing
   window.clearInterval(param.ival);
   // Remove the highlight of the target square, if any
   $(target).removeClass("over");
   $(eld).css("visibility", "visible");
   if (letter !== "") {
      // Place the blank tile with the indicated meaning on the board
      $(eld).data("letter", letter);
      $(eld).addClass("blanktile");
      eld.childNodes[0].nodeValue = letter;
      eld.parentNode.removeChild(eld);
      target.appendChild(eld);
   }
   // Hide the dialog
   $("#blank-dialog")
      .data("param", null)
      .css("visibility", "hidden");
   // Make sure that all yellow frames are removed
   $("#blank-meaning").find("td").removeClass("over");
   // Rebind the Esc key to the resetRack() function
   Mousetrap.bind('esc', resetRack);
   // Unbind the alphabetic letters
   var legalLetters = gameAlphabet();
   for (var i = 0; i < legalLetters.length; i++) {
      Mousetrap.unbind(legalLetters[i]);
      Mousetrap.unbind("shift+" + legalLetters[i]);
   }
   saveTiles();
   updateButtonState();
}

function prepareBlankDialog() {
   /* Construct the blank tile dialog DOM to make it ready for display */
   var bt = $("#blank-meaning");
   bt.html("");
   // Create tile TDs and DIVs for all legal letters
   var legalLetters = gameAlphabet();
   var len = legalLetters.length;
   var ix = 0;
   while (len > 0) {
      /* Rows */
      var str = "<tr>";
      /* Columns: max BLANK_TILES_PER_LINE tiles per row */
      for (var i = 0; i < BLANK_TILES_PER_LINE && len > 0; i++) {
         var tile = legalLetters[ix++];
         str += "<td><div class='blank-choice'>" + tile + "</div></td>";
         len--;
      }
      str += "</tr>";
      bt.append(str);
   }
   /* Add a click handler to each tile, calling closeBlankDialog with the
      associated letter as an event parameter */
   $("div.blank-choice").addClass("tile").addClass("racktile").each(function() {
      $(this).click($(this).text(), closeBlankDialog);
   });
   // Show a yellow frame around the letter under the mouse pointer
   bt.find("td").hover(
      function() { $(this).addClass("over"); },
      function() { $(this).removeClass("over"); }
   );
   // Make the close button close the dialog
   $("#blank-close").click("", closeBlankDialog);
}

var elementDragged = null; /* The element being dragged with the mouse */
var tileSelected = null; /* The selected (single-clicked) tile */
var showingDialog = false; /* Is a modal dialog banner being shown? */
var exchangeAllowed = true; /* Is an exchange move allowed? */
var challengeAllowed = false; /* Is a challenge allowed? */
var lastChallenge = false; /* Last tile move on the board, pending challenge or pass? */

function moveSelectedTile(sq) {
   // Move the tileSelected to the target square
   if (sq.firstChild === null) {
      moveTile(tileSelected, sq);
      selectTile(null);
   }
}

function selOver(sq) {
   if (sq.firstChild === null)
      // Legitimate drop target
      $(sq).addClass("sel");
}

function selOut(sq) {
   $(sq).removeClass("sel");
}

function selectTile(elem) {
   if (elem === tileSelected) {
      if (elem === null)
         // Nothing was selected - nothing to do
         return;
      // Re-clicking on an already selected tile:
      // remove the selection
      $(elem).removeClass("sel");
      tileSelected = null;
   }
   else {
      // Changing the selection
      if (tileSelected !== null)
         $(tileSelected).removeClass("sel");
      tileSelected = elem;
      if (tileSelected !== null)
         $(tileSelected).addClass("sel");
   }
   if (tileSelected !== null) {
      // We have a selected tile: show a red square around
      // drop targets for it
      $("table.board td.ui-droppable").hover(
         function() { selOver(this); },
         function() { selOut(this); }
      ).click(
         function() { moveSelectedTile(this); }
      );
   }
   else {
      // No selected tile: no hover
      $("table.board td.ui-droppable").off("mouseenter mouseleave click").removeClass("sel");
   }
}

function handleDragstart(e, ui) {
   // Remove selection, if any
   selectTile(null);
   // Remove the blinking sel class from the drag clone, if there
   $("div.ui-draggable-dragging").removeClass("sel");
   // The dragstart target is the DIV inside a TD
   elementDragged = e.target;
   // The original tile, still shown while dragging
   elementDragged.style.opacity = "0.5";
}

function handleDragend(e, ui) {
   if (elementDragged !== null)
      elementDragged.style.opacity = null; // "1.0";
   elementDragged = null;
}

function handleDropover(e, ui) {
   if (e.target.id.charAt(0) == 'R' || e.target.firstChild === null)
      /* Rack square or empty square: can drop. Add yellow outline highlight to square */
      this.classList.add("over");
}

function handleDropleave(e, ui) {
   /* Can drop here: remove outline highlight from square */
   this.classList.remove("over");
}

function initDraggable(elem) {
   /* The DIVs inside the board TDs are draggable */
   $(elem).draggable(
      {
         opacity : 0.9,
         helper : "clone",
         cursor : "pointer",
         zIndex : 100,
         start : handleDragstart,
         stop : handleDragend
      }
   );
   $(elem).click(function(ev) { selectTile(this); ev.stopPropagation(); });
}

function removeDraggable(elem) {
   /* The DIVs inside the board TDs are draggable */
   $(elem).draggable("destroy");
   if (elem === tileSelected)
      selectTile(null);
   $(elem).off("click");
}

function initRackDraggable(state) {
   /* Make the seven tiles in the rack draggable or not, depending on
      the state parameter */
   $("div.racktile").each(function() {
      if (!$(this).hasClass("ui-draggable-dragging")) {
         var sq = $(this).parent().attr("id");
         var rackTile = document.getElementById(sq);
         if (rackTile && rackTile.firstChild)
            /* There is a tile in this rack slot */
            if (state)
               initDraggable(rackTile.firstChild);
            else
               removeDraggable(rackTile.firstChild);
      }
   });
}

function firstEmptyRackSlot() {
   /* Returns the identifier of the first available rack slot or null if none */
   for (var i = 1; i <= RACK_SIZE; i++) {
      var rackTileId = "R" + i.toString();
      var rackTile = document.getElementById(rackTileId);
      if (rackTile && !rackTile.firstChild)
         return rackTileId;
   }
   return null; // No empty slot in rack
}

function initDropTarget(elem) {
   /* Prepare a board square or a rack slot to accept drops */
   if (elem !== null)
      elem.droppable(
         {
            drop : handleDrop,
            over : handleDropover,
            out : handleDropleave
         }
      );
}

function initDropTargets() {
   /* All board squares are drop targets */
   var x, y, sq;
   for (x = 0; x < BOARD_SIZE; x++)
      for (y = 0; y < BOARD_SIZE; y++) {
         sq = $("#" + coord(y, x));
         initDropTarget(sq);
      }
   /* Make the rack a drop target as well */
   for (x = 1; x <= RACK_SIZE; x++) {
      sq = $("#R" + x.toString());
      initDropTarget(sq);
   }
   /* Make the background a drop target */
   initDropTarget($("#container"));
}

function moveTile(src, target) {
   // src is a DIV; target is a TD
   var ok = true;
   var parentid = src.parentNode.id;
   if (parentid.charAt(0) == 'R') {
      /* Dropping from the rack */
      var t = $(src).data("tile");
      var dropToRack = (target.id.charAt(0) == 'R');
      if (!dropToRack && t == '?') {
         /* Dropping a blank tile on to the board: we need to ask for its meaning */
         openBlankDialog(src, target);
         ok = false; // The drop will be completed later, when the blank dialog is closed
      }
   }
   if (ok) {
      /* Complete the drop */
      src.parentNode.removeChild(src);
      target.appendChild(src);
      if (target.id.charAt(0) == 'R') {
         /* Dropping into the rack */
         if ($(src).data("tile") == '?') {
            /* Dropping a blank tile: erase its letter value, if any */
            $(src).data("letter", ' ');
            src.childNodes[0].nodeValue = "\xa0"; // Non-breaking space, i.e. &nbsp;
         }
      }
      // Save this state in local storage,
      // to be restored when coming back to this game
      saveTiles();
   }
   updateButtonState();
}

function handleDrop(e, ui) {
   /* A tile is being dropped on a square on the board or into the rack */
   e.target.classList.remove("over");
   /* Save the elementDragged value as it will be set to null in handleDragend() */
   var eld = elementDragged;
   if (eld === null)
      return;
   var i, rslot;
   eld.style.opacity = null; // "1.0";
   if (e.target.id == "container") {
      // Dropping to the background container:
      // shuffle things around so it looks like we are dropping to the first empty rack slot
      rslot = null;
      for (i = 1; i <= RACK_SIZE; i++) {
         rslot = document.getElementById("R" + i.toString());
         if (!rslot.firstChild)
            /* Empty slot in the rack */
            break;
         rslot = null;
      }
      if (!rslot)
         return; // Shouldn't really happen
      e.target = rslot;
   }
   var dropToRack = (e.target.id.charAt(0) == 'R');
   if (dropToRack && e.target.firstChild !== null) {
      /* Dropping into an already occupied rack slot: shuffle the rack tiles to make room */
      var ix = parseInt(e.target.id.slice(1));
      rslot = null;
      /* Try to find an empty slot to the right */
      for (i = ix + 1; i <= RACK_SIZE; i++) {
         rslot = document.getElementById("R" + i.toString());
         if (!rslot.firstChild)
            /* Empty slot in the rack */
            break;
         rslot = null;
      }
      if (rslot === null) {
         /* Not found: Try an empty slot to the left */
         for (i = ix - 1; i >= 1; i--) {
            rslot = document.getElementById("R" + i.toString());
            if (!rslot.firstChild)
               /* Empty slot in the rack */
               break;
            rslot = null;
         }
      }
      if (rslot === null) {
         /* No empty slot: must be internal shuffle in the rack */
         rslot = eld.parentNode;
         i = parseInt(rslot.id.slice(1));
      }
      if (rslot !== null) {
         var j, src, tile;
         if (i > ix)
            /* Found empty slot: shift rack tiles to the right to make room */
            for (j = i; j > ix; j--) {
               src = document.getElementById("R" + (j - 1).toString());
               tile = src.firstChild;
               src.removeChild(tile);
               rslot.appendChild(tile);
               rslot = src;
            }
         else
         if (i < ix)
            /* Found empty slot: shift rack tiles to the left to make room */
            for (j = i; j < ix; j++) {
               src = document.getElementById("R" + (j + 1).toString());
               tile = src.firstChild;
               src.removeChild(tile);
               rslot.appendChild(tile);
               rslot = src;
            }
      }
   }
   if (e.target.firstChild === null) {
      /* Looks like a legitimate drop */
      moveTile(eld, e.target);
   }
   elementDragged = null;
}

/* The word that is being checked for validity with a server query */
var wordToCheck = "";

function wordGoodOrBad(flagGood, flagBad) {
   /* Flag whether the word being laid down is good or bad (or neither when we don't know) */
   $("div.word-check").toggleClass("word-good", flagGood);
   $("div.word-check").toggleClass("word-bad", flagBad);
   if (gameIsManual())
      // For a manual wordcheck game, always use a neutral blue color for the score
      $("div.score").toggleClass("manual", true);
   else
      // Otherwise, show a green score if the word is good
      $("div.score").toggleClass("word-good", flagGood);
   if (flagGood) {
      // Show a 50+ point word with a special color
      if (parseInt($("div.score").text()) >= 50)
         $("div.score").addClass("word-great");
   }
}

function showWordCheck(json) {
   /* The server has returned our word check result: show it */
   if (json && json.word == wordToCheck)
      /* Nothing significant has changed since we sent the request */
      wordGoodOrBad(json.ok, !json.ok);
}

function updateButtonState() {
   /* Refresh state of action buttons depending on availability */
   var tilesPlaced = gameOver ? 0 : findCovers().length;
   var showResign = false;
   var showExchange = false;
   var showPass = false;
   var showRecall = false;
   var showScramble = false;
   var showMove = false;
   var showChallenge = false;
   var showChallengeInfo = false;
   if ((!gameOver) && localTurn()) {
      /* The local player's turn */
      if (lastChallenge) {
         // The last tile move is on the board. It can only be passed or challenged.
         showChallenge = true;
         showPass = true;
         showChallengeInfo = true;
      }
      else {
         showMove = (tilesPlaced !== 0);
         showExchange = (tilesPlaced === 0);
         showPass = (tilesPlaced === 0);
         showResign = (tilesPlaced === 0);
         showChallenge = (tilesPlaced === 0) && gameIsManual() && challengeAllowed;
      }
      /* Disable or enable buttons according to current state */
      $("div.submitmove").toggleClass("disabled",
         tilesPlaced === 0 || showingDialog);
      $("div.submitexchange").toggleClass("disabled",
         tilesPlaced !== 0 || showingDialog || !exchangeAllowed);
      $("div.submitpass").toggleClass("disabled",
         (tilesPlaced !== 0 && !lastChallenge) || showingDialog);
      $("div.challenge").toggleClass("disabled",
         (tilesPlaced !== 0 && !lastChallenge) || showingDialog);
      $("div.submitresign").toggleClass("disabled", showingDialog);
      $("div.recallbtn").toggleClass("disabled", showingDialog);
      $("div.scramblebtn").toggleClass("disabled", showingDialog);
      // $("span.left-to-move").css("display", localPlayer() === 0 ? "inline" : "none");
      // $("span.right-to-move").css("display", localPlayer() === 1 ? "inline" : "none");
      $("div.player-btn.left").toggleClass("tomove", localPlayer() === 0);
      $("div.player-btn.right").toggleClass("tomove", localPlayer() === 1);
      $("div.opp-turn").css("visibility", "hidden");
      // Indicate that it's this player's turn in the window/tab title
      document.title = "\u25B6 Netskrafl";
   }
   else {
      /* The other player's turn */
      // $("span.left-to-move").css("display", localPlayer() === 1 ? "inline" : "none");
      // $("span.right-to-move").css("display", localPlayer() === 0 ? "inline" : "none");
      $("div.player-btn.left").toggleClass("tomove", localPlayer() === 1);
      $("div.player-btn.right").toggleClass("tomove", localPlayer() === 0);
      if (gameOver)
         $("div.opp-turn").css("visibility", "hidden");
      else
         $("div.opp-turn").css("visibility", "visible");
      // Reset to normal window/tab title
      document.title = "Netskrafl";
   }
   /* Show the last challenge reminder as appropriate */
   $("div.chall-info").css("visibility", showChallengeInfo ? "visible" : "hidden");
   /* Erase previous error message, if any */
   clearError();
   /* Calculate tentative score */
   $("div.score").removeClass("word-good").removeClass("word-great");
   if (tilesPlaced === 0 || lastChallenge) {
      $("div.score").text("").css("visibility", "hidden");
      wordToCheck = "";
      wordGoodOrBad(false, false);
      if (!gameOver)
         showScramble = true;
   }
   else {
      var scoreResult = calcScore();
      if (scoreResult === undefined) {
         $("div.score").text("?").css("visibility", "visible");
         wordToCheck = "";
         wordGoodOrBad(false, false);
      }
      else {
         $("div.score").text(scoreResult.score.toString()).css("visibility", "visible");
         /* Start a word check request to the server, checking the
            word laid down and all cross words */
         wordToCheck = scoreResult.word;
         wordGoodOrBad(false, false);
         if (!gameIsManual())
            serverQuery("/wordcheck",
               { word: wordToCheck, words: scoreResult.words },
               showWordCheck
            );
      }
      showRecall = true;
   }
   if (showChallengeInfo)
      showScramble = false;
   $("div.submitmove").toggleClass("hidden", !showMove);
   $("div.submitexchange").css("display", showExchange ? "block" : "none");
   $("div.submitpass").css("display", showPass ? "block" : "none");
   $("div.submitresign").css("display", showResign ? "block" : "none");
   $("div.challenge").css("display", showChallenge ? "block" : "none");
   $("div.recallbtn").css("display", showRecall ? "block" : "none");
   $("div.scramblebtn").css("display", showScramble ? "block" : "none");
}

function findCovers() {
   /* Return a list of the newly laid tiles on the board */
   var moves = [];
   $("div.tile").each(function() {
      var sq = $(this).parent().attr("id");
      var t = $(this).data("tile");
      if (t !== null && t !== undefined && sq.charAt(0) != "R") {
         if (t == '?')
            /* Blank tile: add its meaning */
            t += $(this).data("letter");
         moves.push(sq + "=" + t);
      }
   });
   return moves;      
}

function wordScore(row, col) {
   return parseInt(WORDSCORE[row].charAt(col));
}

function letterScore(row, col) {
   return parseInt(LETTERSCORE[row].charAt(col));
}

function calcScore() {
   /* Calculate the score for the tiles that have been laid on the board in the current move */
   var score = 0, crossScore = 0;
   var wsc = 1;
   var minrow = BOARD_SIZE, mincol = BOARD_SIZE;
   var maxrow = 0, maxcol = 0;
   var numtiles = 0, numcrosses = 0;
   var word = "";
   var words = [];
   $("div.tile").each(function() {
      var sq = $(this).parent().attr("id");
      var t = $(this).data("tile");
      if (t !== null && t !== undefined && sq.charAt(0) != "R") {
         /* Tile on the board */
         var row = ROWIDS.indexOf(sq.charAt(0));
         var col = parseInt(sq.slice(1)) - 1;
         var sc = $(this).data("score") * letterScore(row, col);
         numtiles++;
         wsc *= wordScore(row, col);
         if (row < minrow)
            minrow = row;
         if (col < mincol)
            mincol = col;
         if (row > maxrow)
            maxrow = row;
         if (col > maxcol)
            maxcol = col;
         score += sc;
      }
   });
   if (minrow != maxrow && mincol != maxcol)
      /* Not a pure horizontal or vertical move */
      return undefined;
   var x = mincol, y = minrow;
   var dx = 0, dy = 0;
   if (minrow != maxrow)
      dy = 1; /* Vertical */
   else
   if (mincol == maxcol && (tileAt(minrow - 1, mincol) !== null || tileAt(minrow + 1, mincol) !== null))
      /* Single tile: if it has tiles above or below, consider this a vertical move */
      dy = 1;
   else
      dx = 1; /* Horizontal */
   /* Find the beginning of the word */
   while (tileAt(y - dy, x - dx) !== null) {
      x -= dx;
      y -= dy;
   }
   var t;
   /* Find the end of the word */
   while ((t = tileAt(y, x)) !== null) {
      if ($(t).hasClass("racktile")) {
         // Add score for cross words
         var csc = calcCrossScore(y, x, 1 - dy, 1 - dx);
         if (csc.score >= 0) {
            /* There was a cross word there (it can score 0 if blank) */
            crossScore += csc.score;
            numcrosses++;
            words.push(csc.word);
         }
      }
      else {
         /* This is a tile that was previously on the board */
         score += $(t).data("score");
         numcrosses++;
      }
      /* Accumulate the word being formed */
      word += t.childNodes[0].nodeValue;
      x += dx;
      y += dy;
   }
   if (numTileMoves === 0) {
      // First move that actually lays down tiles must go through center square
      if (null === tileAt(7, 7))
         return undefined;
   }
   else
   if (!numcrosses)
      // Not first move, and not linked with any word on the board
      return undefined;
   /* Check whether word is consecutive
      (which it is not if there is an empty square before the last tile) */
   if (dx && (x <= maxcol))
      return undefined;
   if (dy && (y <= maxrow))
      return undefined;
   words.push(word);
   return { word: word, words: words,
      score: score * wsc + crossScore + (numtiles == RACK_SIZE ? 50 : 0) };
}

function calcCrossScore(oy, ox, dy, dx) {
   /* Calculate the score contribution of a cross word */
   var score = 0;
   var hascross = false;
   var x = ox, y = oy;
   var word = "";
   /* Find the beginning of the word */
   while (tileAt(y - dy, x - dx) !== null) {
      x -= dx;
      y -= dy;
   }
   var t;
   /* Find the end of the word */
   while ((t = tileAt(y, x)) !== null) {
      var sc = $(t).data("score");
      if (x == ox && y == oy)
         sc *= letterScore(y, x);
      else
         hascross = true;
      word += t.childNodes[0].nodeValue;
      score += sc;
      x += dx;
      y += dy;
   }
   if (!hascross)
      return { score: -1, word: "" };
   return { score: score * wordScore(oy, ox), word: word };
}

function resetRack(ev) {
   /* Reset the rack, i.e. recall all tiles. Bound to the Esc key. */
   if (showingDialog)
      return false;
   var rslot = 1;
   $("div.tile").each(function() {
      var sq = $(this).parent().attr("id");
      var t = $(this).data("tile");
      var score = $(this).data("score");
      if (t !== null && t !== undefined && sq.charAt(0) != "R") {
         placeTile(sq, "", "", 0);
         /* Find an empty slot in the rack for the tile */
         for (; rslot <= RACK_SIZE; rslot++) {
            var rackTileId = "R" + rslot.toString();
            var rackTile = document.getElementById(rackTileId);
            if (rackTile && rackTile.firstChild === null) {
               /* Found empty rack slot: put this there */
               placeTile(rackTileId, t, t, score);
               initDraggable(rackTile.firstChild);
               rslot++;
               break;
            }
         }
      }
   });
   saveTiles();
   updateButtonState();
   return true;
}

function rescrambleRack(ev) {
   /* Reorder the rack randomly. Bound to the Backspace key. */
   if (showingDialog)
      return false;
   resetRack(ev);
   var array = [];
   var i, rackTileId;
   for (i = 1; i <= RACK_SIZE; i++) {
      rackTileId = "R" + i.toString();
      array.push(document.getElementById(rackTileId).firstChild);
   }
   var currentIndex = array.length, temporaryValue, randomIndex;
   // Fisher-Yates (Knuth) shuffle algorithm
   while (0 !== currentIndex) {
      randomIndex = Math.floor(Math.random() * currentIndex);
      currentIndex -= 1;
      temporaryValue = array[currentIndex];
      array[currentIndex] = array[randomIndex];
      array[randomIndex] = temporaryValue;
   }
   for (i = 1; i <= RACK_SIZE; i++) {
      rackTileId = "R" + i.toString();
      var elem = document.getElementById(rackTileId);
      if (elem.firstChild !== null)
         elem.removeChild(elem.firstChild);
      if (array[i-1] !== null)
         elem.appendChild(array[i-1]);
   }
   saveTiles();
   return false; // Stop default behavior
}

function updateBag(bag) {
   /* Update the bag display in the lower right corner */
   var bagC = $(".bag-content");
   bagC.html("");
   var lenbag = bag.length;
   // If 7 or fewer unseen tiles, the bag is empty and they're all in the opponent's
   // rack; display the tiles in the opponent's color
   if (lenbag <= RACK_SIZE)
      bagC
         .toggleClass("new", false)
         .toggleClass("empty", true);
   else
   if (gameUsesNewBag())
      // Indicate visually that we're using the new bag
      bagC.toggleClass("new", true);
   var ix = 0;
   while (lenbag > 0) {
      /* Rows */
      var str = "<tr>";
      /* Columns: max BAG_TILES_PER_LINE tiles per row */
      for (var i = 0; i < BAG_TILES_PER_LINE && lenbag > 0; i++) {
         var tile = bag[ix++];
         if (tile == "?")
            /* Show wildcard tiles '?' as blanks */
            tile = "&nbsp;";
         str += "<td>" + tile + "</td>";
         lenbag--;
      }
      str += "</tr>";
      bagC.append(str);
   }
}

function showError(msgId, msg) {
   /* Display error in error bar */
   $("div.error").css("visibility", "visible").find("p").css("display", "none");
   var errorP = $("div.error").find("#err_" + msgId);
   errorP.css("display", "inline");
   if (msg !== undefined)
      // Fill in word if provided in error message
      errorP.find("span.errword").text(msg);
   $("div.submitmove").toggleClass("error-shown", true);
}

function clearError() {
   /* Clear error from error bar */
   $("div.error").css("visibility", "hidden");
   $("div.submitmove").toggleClass("error-shown", false);
}

function _updateState(json, preserveTiles) {
   /* Work through the returned JSON object to update the
      board, the rack, the scores and the move history */
   if (json.result === 0 || json.result == GAME_OVER) {
      /* Successful move */
      /* Reinitialize the rack - we show it even if the game is over */
      var i = 0;
      var score;
      var placed;
      var anyPlaced;
      if (preserveTiles && json.result == GAME_OVER) {
         // The user may have placed tiles on the board: force them back
         // into the rack and make the rack non-draggable
         resetRack();
         initRackDraggable(false);
      }
      if (!preserveTiles || json.succ_chall) {
         // Destructive fetch or successful challenge: reset the rack
         for (; i < json.rack.length; i++)
            placeTile("R" + (i + 1).toString(), /* Coordinate */
               json.rack[i][0], /* Tile */
               json.rack[i][0], /* Letter */
               json.rack[i][1]); /* Score */
         /* Clear the rest of the rack */
         for (; i < RACK_SIZE; i++)
            placeTile("R" + (i + 1).toString(), "", "", 0);
         if (json.result === 0)
            /* The rack is only draggable if the game is still ongoing */
            initRackDraggable(true);
      }
      if (!preserveTiles) {
         /* Glue the laid-down tiles to the board */
         placed = { };
         anyPlaced = false;
         $("div.tile").each(function() {
            var sq = $(this).parent().attr("id");
            var t = $(this).data("tile");
            score = $(this).data("score");
            if (t !== null && t !== undefined && sq.charAt(0) != "R") {
               var letter = t;
               if (letter == '?') {
                  /* Blank tile: get its meaning */
                  letter = $(this).data("letter");
                  if (letter === null || letter === undefined)
                     letter = t;
               }
               placeTile(sq, t, letter, score);
               placed[sq] = { tile: t, letter: letter, score: score };
               anyPlaced = true;
            }
         });
         if (anyPlaced)
            newestTileMove = placed;
      }
      /* Remove highlight from previous move, if any */
      $("div.highlight1").removeClass("highlight1");
      $("div.highlight0").removeClass("highlight0");
      /* Add the new tiles laid down in response */
      if (json.lastmove !== undefined) {
         var delay = 0;
         placed = { };
         anyPlaced = false;
         for (i = 0; i < json.lastmove.length; i++) {
            var sq = json.lastmove[i][0];
            if (preserveTiles && document.getElementById(sq).firstChild) {
               // The incoming move is overwriting a tile from the local user:
               // send it to the rack
               var m = $("#"+sq).children().eq(0);
               var t = m.data("tile");
               score = m.data("score");
               // Find an empty slot in the rack
               var rsq = firstEmptyRackSlot();
               if (rsq) { // Should always be non-null
                  placeTile(rsq, t, t, score);
                  // Make the rack tile draggable
                  initDraggable(document.getElementById(rsq).firstChild);
               }
            }
            var tile = json.lastmove[i][1];
            var letter = json.lastmove[i][2];
            score = json.lastmove[i][3];
            placeTile(sq, tile, letter, score);
            placed[sq] = { tile: tile, letter: letter, score: score };
            anyPlaced = true;
            // Show the new tiles with a progressive fade-in effect
            $("#"+sq).children().eq(0).addClass("freshtile")
               .hide().delay(delay).fadeIn();
            delay += 200; // 200 ms between tiles
         }
         if (anyPlaced)
            newestTileMove = placed;
      }
      /* Update the scores */
      scoreLeft = json.scores[0];
      scoreRight = json.scores[1];
      /* Update the move list */
      if (json.newmoves !== undefined) {
         for (i = 0; i < json.newmoves.length; i++) {
            var player = json.newmoves[i][0];
            var co = json.newmoves[i][1][0];
            var tiles = json.newmoves[i][1][1];
            score = json.newmoves[i][1][2];
            appendMove(player, co, tiles, score);
            if (co === "" && tiles == "RESP" && score < 0)
               // Successful challenge: remove the tiles originally placed
               removeNewestTileMove();
         }
      }
      /* Update the bag */
      if (json.bag !== undefined)
         updateBag(json.bag);
      /* See if an exchange move is still allowed */
      if (json.xchg !== undefined)
         exchangeAllowed = json.xchg;
      /* See if a challenge is allowed */
      if (json.chall !== undefined)
         challengeAllowed = json.chall;
      /* Are we in a last challenge state? */
      if (json.last_chall !== undefined)
         lastChallenge = json.last_chall;
      /* Save the new tile state */
      saveTiles();
      /* Enable and disable buttons as required */
      updateButtonState();
      if (json.result == GAME_OVER) {
         /* Game over: disable Pass, Exchange and Resign buttons */
         $("div.submitpass").toggleClass("disabled", true);
         $("div.submitresign").toggleClass("disabled", true);
         $("div.submitexchange").toggleClass("disabled", true);
         /* Hide Move button and display New Game button */
         $("div.submitmove").toggleClass("hidden", true);
         $("div.submitnewgame").css("display", "inline");
         gameOver = true;
      }
   }
   else
      showError(json.result.toString(), json.msg);
   if (json.time_info !== undefined)
      // New timing information from the server: reset and update the clock
      resetClock(json.time_info);
   // Update the scores display after we have timing info
   updateScores();
}

function updateState(json) {
   /* Normal move submit: update the state without preserving
      tiles that may have been placed experimentally on the board */
   _updateState(json, false);
}

function updateStateGently(json) {
   /* Handle an incoming move: update the state while trying to
      preserve tiles that the user may have been placing experimentally on the board */
   _updateState(json, true);
}

function submitMove(btn) {
   /* The Move button has been clicked: send a regular move to the backend */
   if (!$(btn).hasClass("disabled"))
      sendMove('move');
}

function confirmExchange(yes) {
   /* The user has either confirmed or cancelled the exchange */
   $("div.exchange").css("visibility", "hidden");
   showingDialog = false;
   updateButtonState();
   /* Take the rack out of exchange mode */
   var exch = "";
   for (var i = 1; i <= RACK_SIZE; i++) {
      var rackTileId = "#R" + i.toString();
      var rackTile = $(rackTileId).children().eq(0);
      if (rackTile) {
         /* There is a tile in this rack slot */
         if (rackTile.hasClass("xchgsel")) {
            exch += rackTile.data("tile");
            rackTile.removeClass("xchgsel");
         }
         /* Stop listening to clicks */
         rackTile.removeClass("xchg").off("click.xchg");
      }
   }
   initRackDraggable(true);
   if (yes && exch.length > 0) {
      // The user wants to exchange tiles: submit an exchange move
      sendMove('exch=' + exch);
   }
}

function toggleExchange(e) {
   /* Toggles the exchange state of a tile */
   $(this).toggleClass("xchgsel");
}

function submitExchange(btn) {
   /* The user has clicked the exchange button: show exchange banner */
   if (!$(btn).hasClass("disabled")) {
      $("div.exchange").css("visibility", "visible");
      showingDialog = true;
      updateButtonState();
      initRackDraggable(false);
      /* Disable all other actions while panel is shown */
      /* Put the rack in exchange mode */
      for (var i = 1; i <= RACK_SIZE; i++) {
         var rackTileId = "#R" + i.toString();
         var rackTile = $(rackTileId).children().eq(0);
         if (rackTile)
            /* There is a tile in this rack slot: mark it as
               exchangeable and attack a click handler to it */
            rackTile.addClass("xchg").on("click.xchg", toggleExchange);
      }
   }
}

function clearDialog() {
   /* Erase any dialogs that may be showing */
   $("div.resign").css("visibility", "hidden");
   $("div.exchange").css("visibility", "hidden");
   $("div.chall").css("visibility", "hidden");
   $("div.pass").css("visibility", "hidden");
   $("div.pass-last").css("visibility", "hidden");
   showingDialog = false;
   initRackDraggable(true);
   updateButtonState();
}

function confirmResign(yes) {
   /* The user has either confirmed or cancelled the resignation */
   $("div.resign").css("visibility", "hidden");
   showingDialog = false;
   initRackDraggable(true);
   updateButtonState();
   if (yes)
      sendMove('rsgn');
}

function submitResign(btn) {
   /* The user has clicked the resign button: show resignation banner */
   if (!$(btn).hasClass("disabled")) {
      $("div.resign").css("visibility", "visible");
      showingDialog = true;
      initRackDraggable(false);
      /* Disable all other actions while panel is shown */
      updateButtonState();
   }
}

function confirmChallenge(yes) {
   /* The user has either confirmed or cancelled a challenge */
   $("div.chall").css("visibility", "hidden");
   showingDialog = false;
   initRackDraggable(true);
   updateButtonState();
   if (yes)
      sendMove('chall');
}

function submitChallenge(btn) {
   /* The user has clicked the challenge button */
   if (!$(btn).hasClass("disabled")) {
      $("div.chall").css("visibility", "visible");
      showingDialog = true;
      initRackDraggable(false);
      /* Disable all other actions while panel is shown */
      updateButtonState();
   }
}

function confirmPass(yes) {
   /* The user has either confirmed or cancelled the pass move */
   $("div.pass").css("visibility", "hidden");
   $("div.pass-last").css("visibility", "hidden");
   showingDialog = false;
   initRackDraggable(true);
   updateButtonState();
   if (yes)
      sendMove('pass');
}

function submitPass(btn) {
   /* The user has clicked the pass button: show confirmation banner */
   if (!$(btn).hasClass("disabled")) {
      $(lastChallenge ? "div.pass-last" : "div.pass").css("visibility", "visible");
      showingDialog = true;
      initRackDraggable(false);
      /* Disable all other actions while panel is shown */
      updateButtonState();
   }
}

function setStat(name, json, digits, value) {
   var txt = value;
   if (txt === undefined)
      txt = json[name];
   if (txt === undefined)
      return;
   if (digits !== undefined && digits > 0)
      txt = txt.toFixed(digits).replace(".", ","); // Convert decimal point to comma
   $("#" + name).text(txt);
}

function updateStats(json) {
   /* Display statistics from a server query result encoded in JSON */
   if (!json || json.result === undefined)
      return;
   if (json.result !== 0 && json.result != GAME_OVER)
      /* Probably out of sync or login required */
      return;
   setStat("gamestart", json);
   setStat("gameend", json);
   /* Statistics for player 0 (left player) */
   setStat("moves0", json);
   setStat("bingoes0", json);
   setStat("tiles0", json);
   setStat("blanks0", json);
   setStat("letterscore0", json);
   setStat("average0", json, 2);
   setStat("multiple0", json, 2);
   setStat("cleantotal0", json);
   setStat("remaining0", json);
   setStat("overtime0", json);
   setStat("wrongchall0", json);
   setStat("bingopoints0", json, 0, json.bingoes0 * 50);
   setStat("avgmove0", json, 2);
   setStat("total0", json, 0, json.scores[0]);
   setStat("ratio0", json, 1);
   /* Statistics for player 1 (right player) */
   setStat("moves1", json);
   setStat("bingoes1", json);
   setStat("tiles1", json);
   setStat("blanks1", json);
   setStat("letterscore1", json);
   setStat("average1", json, 2);
   setStat("multiple1", json, 2);
   setStat("cleantotal1", json);
   setStat("remaining1", json);
   setStat("overtime1", json);
   setStat("wrongchall1", json);
   setStat("bingopoints1", json, 0, json.bingoes1 * 50);
   setStat("avgmove1", json, 2);
   setStat("total1", json, 0, json.scores[1]);
   setStat("ratio1", json, 1);
}

function showStats(gameId) {
   $("div.gamestats").css("visibility", "visible");
   /* Get the statistics from the server */
   serverQuery("/gamestats", { game: gameId }, updateStats);
}

function hideStats() {
   $("div.gamestats").css("visibility", "hidden");
}

var submitInProgress = false;

function moveComplete(xhr, status) {
   /* Called when a move has been submitted, regardless of success or failure */
   $("div.waitmove").css("display", "none");
   submitInProgress = false;
}

function serverError(xhr, status, errorThrown) {
   /* The server threw an error back at us (probably 5XX): inform the user */
   showError("server");
}

function sendMove(movetype) {
   /* Send a move to the back-end server using Ajax */
   if (submitInProgress)
      /* Avoid re-entrancy */
      return;
   var moves = [];
   if (movetype === null || movetype == 'move') {
      moves = findCovers();
   }
   else
   if (movetype == 'pass') {
      /* Remove any tiles that have already been placed on the board */
      $("div.tile").each(function() {
         var sq = $(this).parent().attr("id");
         var t = $(this).data("tile");
         if (t !== null && t !== undefined && sq.charAt(0) != "R") {
            placeTile(sq, "", "", 0);
         }
      });
      moves.push("pass");
   }
   else
   if (movetype.indexOf('exch=') === 0) {
      /* Exchange move */
      moves.push(movetype);
   }
   else
   if (movetype == 'rsgn') {
      /* Resigning from game */
      moves.push("rsgn");
   }
   else
   if (movetype == 'chall') {
      /* Challenging last move */
      moves.push("chall");
   }

   /* Be sure to remove the halo from the submit button */
   $("div.submitmove").removeClass("over");
   $("div.challenge").removeClass("over");
   /* Erase previous error message, if any */
   clearError();
   /* Freshly laid tiles are no longer fresh */
   $("div.freshtile").removeClass("freshtile");
   if (moves.length === 0)
      /* Nothing to submit */
      return;
   /* Show a temporary animated GIF while the Ajax call is being processed */
   submitInProgress = true;
   /* Show an animated GIF while waiting for the server to respond */
   $("div.waitmove").css("display", "block");
   /* Talk to the game server using jQuery/Ajax */
   serverQuery("/submitmove",
      {
         moves: moves,
         // Send a move count to ensure that the client and the server are in sync
         mcount: numMoves,
         // Send the game's UUID
         uuid: gameId()
      },
      updateState, moveComplete, serverError
   );
}

function closeHelpPanel() {
   /* Close the board color help panel and set a user preference to not display it again */
   $("div.board-help").css("display", "none");
   serverQuery("/setuserpref",
      {
         beginner: false
      }
   );
}

function forceResign() {
   /* The game is overdue and the waiting user wants to force the opponent to resign */
   $("#force-resign").css("display", "none");
   serverQuery("/forceresign",
      {
         game: gameId(),
         // Send a move count to ensure that the client and the server are in sync
         mcount: numMoves
      }
   );
   // We trust that the Channel API will return a new client state to us
}

// Have we loaded this game's chat channel from the server?
var chatLoaded = false;
var numChatMessages = 0;
// Timestamp of the last message added to the chat window
var dtLastMsg = null;

function populateChat(json) {
   // Populate the chat window with the existing conversation for this game
   $("#chat-area").html("");
   numChatMessages = 0;
   dtLastMsg = null;
   if (json.messages === undefined)
      // Something went wrong
      return;
   var player_index = localPlayer();
   var i = 0;
   for (; i < json.messages.length; i++) {
      var m = json.messages[i];
      var p = player_index;
      if (m.from_userid != userId())
         // The message is from the remote user
         p = 1 - p;
      showChatMsg(p, m.msg, m.ts);
   }
}

function loadChat() {
   // Load this game's chat channel from the server
   chatLoaded = true; // Prevent race condition
   serverQuery("/chatload",
      {
         channel: "game:" + gameId()
      },
      populateChat
   );
}

var gamesLoading = false;

function populateGames(json) {
   // Populate the list of pending games
   gamesLoading = false;
   $("div.games").html("");
   if (!json || json.result === undefined)
      return;
   if (json.result !== 0)
      /* Probably out of sync or login required */
      return;
   var numGames = json.gamelist.length;
   // var numMyTurns = 0;
   for (var i = 0; i < numGames; i++) {
      var item = json.gamelist[i];
      if (item.uuid == gameId())
         continue; // Don't show this game
      if (!item.my_turn && !item.zombie)
         continue; // Only show pending games
      var opp = escapeHtml(item.opp);
      if (item.oppid === null)
         // Mark robots with a cog icon
         opp = "<span class='glyphicon glyphicon-cog'></span>&nbsp;" + opp;
      var winLose = item.sc0 < item.sc1 ? " losing" : "";
      var title = "Staðan er " + item.sc0 + ":" + item.sc1;
      var tileCount = "<div class='tilecount trans'><div class='tc" +
         winLose + "' style='width:" +
         item.tile_count.toString() + "%'>" + opp + "</div></div>";
      // Add the game-timed class if the game is a timed game.
      // These will not be displayed in the mobile UI.
      var cls = "games-item" + (item.timed ? " game-timed" : "");
      var str = "<div class='" + cls + "' title='" + title + "'>" +
         "<a href='" + item.url + "'>" +
         "<div class='at-top-left'>" +
         "<div class='tilecount'><div class='oc'>" + opp + "</div></div>" +
         "</div>" +
         "<div class='at-top-left'>" + tileCount + "</div>" +
         "</a></div>";
      $("div.games").append(str);
      // numMyTurns++;
   }
   // Show a red flag if there are pending games
   // TBD: implement this properly with a listening channel
   // $("#tab-games").toggleClass("alert", numMyTurns !== 0);
}

function loadGames() {
   // Load list of pending games from the server
   if (gamesLoading)
      return; // Avoid race conditions
   gamesLoading = true;
   serverQuery("/gamelist",
      { zombie : false }, // We don't need zombie games, so omit them
      populateGames
   );
}

function _selectTab(tabSel) {
   // The tab-board button is only visible and clickable when on a
   // small-format (mobile) screen
   $("div.board-area").css("z-index", tabSel == "tab-board" ? "4" : "1");
   $("#tab-board").toggleClass("selected", tabSel == "tab-board");
   $("div.movelist-container").css("z-index", tabSel == "tab-movelist" ? "4" : "1");
   $("#tab-movelist").toggleClass("selected", tabSel == "tab-movelist");
   $("div.twoletter").css("z-index", tabSel == "tab-twoletter" ? "4" : "1");
   $("#tab-twoletter").toggleClass("selected", tabSel == "tab-twoletter");
   $("div.games").css("z-index", tabSel == "tab-games" ? "4" : "1");
   $("#tab-games").toggleClass("selected", tabSel == "tab-games");
   $("div.chat").css("z-index", tabSel == "tab-chat" ? "4" : "1");
   $("#tab-chat").toggleClass("selected", tabSel == "tab-chat");
   if (tabSel == "tab-chat") {
      // Selecting the chat tab
      // Remove the alert, if any
      var hadUnseen = $("#tab-chat").hasClass("alert");
      if (hadUnseen)
         $("#tab-chat").removeClass("alert");
      // Check whether the chat conversation needs loading
      if (!chatLoaded)
         loadChat();
      if (hadUnseen)
         // Indicate that we've now seen previously unseen messages
         sendChatSeenMarker();
      // Focus on the text input field
      $("#msg").focus();
   }
   else
   if (tabSel == "tab-games") {
      // Selecting the games tab: load the pending games
      loadGames();
   }
}

function selectTab(ev) {
   /* A right-side tab has been selected: bring it to the foreground */
   var tabSel = $(this).attr("id");
   _selectTab(tabSel);
}

function selectBoardTab() {
   /* Select the board tab, bringing it to the foreground */
   _selectTab("tab-board");
}

function selectMovelistTab() {
   /* Select the move list tab, bringing it to the foreground */
   _selectTab("tab-movelist");
}

function sendChatSeenMarker() {
   /* Send a marker to the server indicating that we've seen chat messages to this point */
   serverQuery("/chatmsg",
      {
         channel: "game:" + gameId(),
         msg: "" // Special indicator
      }
   );
}

function sendChatMsg() {
   /* Send a chat message that has been entered in the chat text input box */
   var chatMsg = $("#msg").val().trim();
   if (chatMsg.length)
      // Send chat message to server
      serverQuery("/chatmsg",
         {
            channel: "game:" + gameId(),
            msg: chatMsg
         }
      );
   $("#msg").val("").focus();
}

function handleChatEnter(ev) {
   /* Handle the Enter key when pressed in the chat message text field */
   if (ev.keyCode == 13) {
      ev.preventDefault();
      sendChatMsg();
   }
}

function decodeTimestamp(ts) {
   // Parse and split an ISO timestamp string, formatted as YYYY-MM-DD HH:MM:SS
   return {
      year: parseInt(ts.substr(0, 4)),
      month: parseInt(ts.substr(5, 2)),
      day: parseInt(ts.substr(8, 2)),
      hour: parseInt(ts.substr(11, 2)),
      minute: parseInt(ts.substr(14, 2)),
      second: parseInt(ts.substr(17, 2))
   };
}

function dateFromTimestamp(ts) {
   // Create a JavaScript millisecond-based representation of an ISO timestamp
   var dcTs = decodeTimestamp(ts);
   return Date.UTC(dcTs.year, dcTs.month - 1, dcTs.day,
      dcTs.hour, dcTs.minute, dcTs.second);
}

function timeDiff(dtFrom, dtTo) {
   // Return the difference between two JavaScript time points, in seconds
   return Math.round((dtTo - dtFrom) / 1000.0);
}

function showChatMsg(player_index, msg, ts) {
   /* Show a newly arrived chat message. It may be coming from the
      current player herself or from the opponent */
   var chatArea = $("#chat-area");
   var escMsg = escapeHtml(msg);
   escMsg = replaceEmoticons(escMsg);
   var str = "<div class='chat-msg " +
      (player_index === 0 ? "left " : "right ") +
      (player_index == localPlayer() ? "local" : "remote") +
      "'>" + escMsg + "</div>";
   // Decode the ISO format timestamp we got from the server
   var dtTs = dateFromTimestamp(ts);
   if (dtLastMsg === null || timeDiff(dtLastMsg, dtTs) >= 5 * 60) {
      // If 5 minutes or longer interval between messages,
      // insert a time
      var ONE_DAY = 24 * 60 * 60 * 1000; // 24 hours expressed in milliseconds
      var dtNow = new Date().getTime();
      var dtToday = dtNow - dtNow % ONE_DAY; // Start of today (00:00 UTC)
      var dtYesterday = dtToday - ONE_DAY; // Start of yesterday
      var strTs;
      if (dtTs < dtYesterday)
         // Older than today or yesterday: Show full timestamp YYYY-MM-DD HH:MM
         strTs = ts.slice(0, -3);
      else
      if (dtTs < dtToday)
         // Yesterday
         strTs = "Í gær " + ts.substr(11, 5);
      else
         // Today
         strTs = ts.substr(11, 5);
      chatArea.append("<div class='chat-ts'>" + strTs + "</div>");
   }
   chatArea.append(str);
   numChatMessages++;
   dtLastMsg = dtTs;
   if (numChatMessages >= MAX_CHAT_MESSAGES)
      // Disable tne entry field once we've hit the maximum number of chat messages
      $("#msg").prop("disabled", true);
   /* Manage the scrolling of the chat message list */
   var lastchild = $("#chat-area .chat-msg").last(); // Last always a chat-msg
   var firstchild = $("#chat-area .chat-ts").first(); // First always a chat-ts
   var topoffset = lastchild.position().top -
      firstchild.position().top +
      lastchild.outerHeight();
   var height = chatArea.height();
   if (topoffset >= height)
      chatArea.scrollTop(topoffset - height);
}

function markChatMsg() {
   // If the chat tab is not visible (selected), put an alert on it
   // to indicate that a new chat message has arrived
   if (!$("#tab-chat").hasClass("selected")) {
      $("#tab-chat").toggleClass("alert", true);
      // Play audio, if present
      var newMsg = document.getElementById("new-msg");
      if (newMsg)
         // Note that playing media outside user-invoked event handlers does not work on iOS.
         // That is a 'feature' introduced and documented by Apple.
         try {
            newMsg.play();
         } catch (e) {
            // We are probably not allowed to play a sound:
            // just swallow the exception silently
         }
      // Return false to indicate that the message has not been seen yet
      return false;
   }
   // Return true to indicate that the message has been seen
   return true;
}

function switchTwoLetter() {
   // Switch the two-letter help panel from sorting by 1st to the 2nd letter or vice versa
   var switchFrom = $(this).attr("id");
   $("#two-1").css("visibility", switchFrom == "two-1" ? "hidden" : "visible");
   $("#two-2").css("visibility", switchFrom == "two-2" ? "hidden" : "visible");
}

function handleChatMessage(json) {
   // Handle an incoming chat message
   var player_index = localPlayer();
   if (json.from_userid != userId()) {
      // The message is from the remote user
      player_index = 1 - player_index;
      // Put an alert on the chat tab if it is not selected
      if (markChatMsg()) {
         // The message was seen: inform the server
         sendChatSeenMarker();
      }
   }
   if (chatLoaded)
      showChatMsg(player_index, json.msg, json.ts);
}

function handleMoveMessage(json) {
   // Handle an incoming opponent move
   // json contains an entire client state update, as a after submitMove()
   updateStateGently(json); // Try to preserve tiles that the user may have placed on the board
   // Play audio, if present
   var yourTurn = document.getElementById("your-turn");
   if (yourTurn)
      // Note that playing media outside user-invoked event handlers does not work on iOS.
      // That is a 'feature' introduced and documented by Apple.
      try {
         yourTurn.play();
      } catch(e) {
         // In some cases, playing a sound will raise an exception
         // If that happens, just swallow it silently
      }
   if (gameOver) {
      // The game is now over and the player has seen it happen:
      // let the server know so it can remove the game from the zombie list
      serverQuery("gameover", { game: gameId(), player: userId() });
   }
}

function handleUserMessage(json) {
   // Handle an incoming user update
   // Presently not used
}

function _showUserInfo(oppInfo) {
   showUserInfo(oppInfo.nick, oppInfo.fullname, oppInfo.userid);
}

function lookAtPlayer() {
   // Click on a player identifier: open user preferences or track record dialog
   var playerId = $(this).attr("id");
   var playerIndex = (playerId == "player-0" ? 0 : 1);
   if (playerIndex == localPlayer())
      // Clicking on the player's own identifier opens the user preferences
      navToUserprefs();
   else {
      // Show information about the opponent
      _showUserInfo(opponentInfo());
   }
}

function mediaMinWidth667(mql) {
   if (mql.matches) {
      // Take action when min-width exceeds 667
      // (usually because of rotation from portrait to landscape)
      // The board tab is not visible, so the movelist is default
      selectMovelistTab();
      if (initializing)
         // No need to do more on the initial call to this function
         return;
      // Cancel any pending dialog
      if (showingDialog)
         clearDialog();
      else
         // Recall any tiles from the board into the rack
         // Note: if a dialog is showing, we know that no tiles are on the board
         resetRack();
   }
   else {
      // min-width is below 667
      // (usually because of rotation from landscape to portrait)
      // Make sure the board tab is selected
      selectBoardTab();
   }
}

function mediaMinWidth768(mql) {
   if (mql.matches) {
      // Take action when min-width exceeds 768
      uiFullscreen = true;
      $("div.heading").off("click");
      // Enable clicking on player identifier buttons
      $("div.player-btn").click(lookAtPlayer);
      // Remove pull-to-refresh disabling hack, if present
      preventPullToRefresh(false);
   }
   else {
      uiFullscreen = false;
      // Make header a click target
      $("div.heading").click(function(e) { window.location.href = "/"; });
      // Disable clicking on player identifier buttons
      $("div.player-btn").off("click");
      // Disable pull-to-refresh on mobile
      preventPullToRefresh(true);
   }
}

function initMediaListener() {
   // Install listener functions for media changes
   var mql;
   mql = window.matchMedia("(min-width: 667px)");
   if (mql) {
      mediaMinWidth667(mql);
      mql.addEventListener("change", mediaMinWidth667);
   }
   mql = window.matchMedia("(min-width: 768px)");
   if (mql) {
      mediaMinWidth768(mql);
      mql.addEventListener("change", mediaMinWidth768);
   }
}

function initFirebaseListener(token) {
   // Sign into Firebase with the token passed from the server
   loginFirebase(token);
   // Listen to Firebase events on the /game/[gameId]/[userId] path
   var basepath = 'game/' + gameId() + "/" + userId() + "/";
   // New moves
   attachFirebaseListener(basepath + "move", handleMoveMessage);
   // New chat messages
   attachFirebaseListener(basepath + "chat", handleChatMessage);
   // Listen to Firebase events on the /user/[userId] path
   // attachFirebaseListener('user/' + userId(), handleUserMessage);
}

function initSkrafl(jQuery) {
   /* Called when the page is displayed or refreshed */

   // Initialize the game timing information (duration, elapsed time)
   var igt = initialGameTime();

   if (igt.duration > 0)
      // This is a timed game: move things around and show the clock
      showClock();

   placeTiles();
   initMoveList(); // Sets gameOver to true if the game is over
   if (!gameOver) {
      // Restore previous tile positions, if saved
      restoreTiles();
      // Prepare drag-and-drop
      initRackDraggable(true);
      initDropTargets();
   }
   initBag();
   if (localPlayer() === 1) {
      $("h3.playerright").addClass("humancolor");
      $("h3.playerleft").addClass("autoplayercolor");
   }
   else {
      // This is the default color scheme if looking at games by third parties
      $("h3.playerleft").addClass("humancolor");
      $("h3.playerright").addClass("autoplayercolor");
   }
   // Display fair play indicator
   $("div.fairplay").css("visibility", gameIsFairplay() ? "visible" : "hidden");
   updateButtonState();

   // Prepare the dialog box that asks for the meaning of a blank tile
   prepareBlankDialog();

   /* Bind Esc key to a function to reset the rack */
   Mousetrap.bind('esc', resetRack);
   /* Bind Backspace key to a function to rescramble the rack */
   Mousetrap.bind('backspace', rescrambleRack);
   /* Bind pinch gesture to a function to reset the rack */
   /* $('body').bind('pinchclose', resetRack); */

   // Bind a handler to the close icon on the board color help panel
   $("div.board-help-close span").click(closeHelpPanel);

   /* Enable the close button in the user info dialog */
   $("#usr-info-close").click(hideUserInfo);

   /* Enable clicking on the favorite star icon in the user info dialog */
   $("div.usr-info-fav").click(favUserInfo);

   /* Initialize versus toggle in user info dialog */
   $("span.versus-cat > span").each(function() {
      var data = $(this).attr('id');
      $(this).click(data, toggleVersus);
   });

   // Initialize the stats toggler
   initToggle("#stats-toggler", false);
   $("#stats-toggler").click(toggleStats);

   // Prepare the right-side tabs
   $("div.right-tab").click(selectTab);

   // Two letter help area switch
   $("div.twoletter-area").click(switchTwoLetter);

   // Chat message send button
   $("#chat-send").click(sendChatMsg);
   $("#msg").keypress(13, handleChatEnter);

   // Facebook share button
   $("div.fb-share").click(fbShare);

   initMediaListener(); // Initiate listening to media change events

   lateInit();

   if (igt.duration > 0)
      startClock(igt);

   // Done with the initialization phase
   initializing = false;
}
<|MERGE_RESOLUTION|>--- conflicted
+++ resolved
@@ -299,11 +299,7 @@
 function reloadPage() {
    window.clearInterval(reloadInterval);
    reloadInterval = null;
-<<<<<<< HEAD
-   location.reload();
-=======
    window.location.reload();
->>>>>>> 27fbaa30
 }
 
 function calcTimeToGo(player) {
