/*

	Game.js

	The Game class, as used in the single-page UI

  Copyright (C) 2015-2019 Miðeind ehf.
  Author: Vilhjalmur Thorsteinsson

  The GNU General Public License, version 3, applies to this software.
  For further information, see https://github.com/vthorsteinsson/Netskrafl

*/

/* global m:false, $state:false */

/* eslint-disable no-unused-vars */

// Global constants
var ROWIDS = "ABCDEFGHIJKLMNO";
var BOARD_SIZE = ROWIDS.length;
var RACK_SIZE = 7;

function coord(row, col) {
  // Return the co-ordinate string for the given 0-based row and col
  if (row < 0 || row >= BOARD_SIZE || col < 0 || col >= BOARD_SIZE)
    return null;
  return ROWIDS[row] + (col + 1);
}

function toVector(co) {
  // Convert a co-ordinate string to a 0-based row, col and direction vector
  var dx = 0, dy = 0;
  var col = 0;
  var row = ROWIDS.indexOf(co[0]);
  if (row >= 0) {
    /* Horizontal move */
    col = parseInt(co.slice(1)) - 1;
    dx = 1;
  }
  else {
    /* Vertical move */
    row = ROWIDS.indexOf(co.slice(-1));
    col = parseInt(co) - 1;
    dy = 1;
  }
  return { col: col, row: row, dx: dx, dy: dy };
}

function forEachElement(selector, func) {
  // Emulate jQuery's $.each()
  var elems = document.querySelectorAll(selector);
  var i = 0;
  if (elems)
    for (; i < elems.length; i++)
      func(elems[i]);
}

function arrayEqual(a, b) {
  // Return true if arrays a and b are equal
  if (a.length != b.length)
    return false;
  for (var i = 0; i < a.length; i++)
    if (a[i] != b[i])
      return false;
  return true;
}

// A wrapper class around HTML5 local storage, if available

var LocalStorage = (function() {

  var _hasLocal = null; // Is HTML5 local storage supported by the browser?

  function hasLocalStorage() {
    // Return true if HTML5 local storage is supported by the browser
    if (_hasLocal === null)
      try {
        _hasLocal = ('localStorage' in window) &&
          (window.localStorage !== null) &&
          (window.localStorage !== undefined);
      } catch (e) {
        _hasLocal = false;
      }
    return _hasLocal;
  }

  function LocalStorage(uuid) {

    // Constructor for local storage associated with a particular game

    var prefix = "game." + uuid;

    return {
      getLocalTile: function(ix) {
        return window.localStorage[prefix + ".tile." + ix + ".t"];
      },
      getLocalTileSq: function(ix) {
        return window.localStorage[prefix + ".tile." + ix + ".sq"];
      },
      setLocalTile: function(ix, t) {
        window.localStorage[prefix + ".tile." + ix + ".t"] = t;
      },
      setLocalTileSq: function(ix, sq) {
        window.localStorage[prefix + ".tile." + ix + ".sq"] = sq;
      },
      clearTiles: function() {
        // Clean up local storage when game is over
        try {
          for (var i = 1; i <= RACK_SIZE; i++) {
            window.localStorage.removeItem(prefix + ".tile." + i + ".sq");
            window.localStorage.removeItem(prefix + ".tile." + i + ".t");
          }
        }
        catch (e) {
        }
      },
      saveTiles: function(tilesPlaced) {
        // Save tile locations in local storage
        var i, sq, tile;
        for (i = 0; i < tilesPlaced.length; i++) {
          // Store this placed tile in local storage
          sq = tilesPlaced[i].sq;
          tile = tilesPlaced[i].tile;
          // Set the placed tile's square
          this.setLocalTileSq(i + 1, sq);
          // Set the letter (or ?+letter if undefined)
          this.setLocalTile(i + 1, tile);
        }
        // Erase all remaining positions in local storage
        for (; i < RACK_SIZE; i++) {
          this.setLocalTileSq(i + 1, "");
          this.setLocalTile(i + 1, "");
        }
      },
      loadTiles: function() {
        // Return the saved tile locations
        var i, sq, tile;
        var tp = [];
        for (i = 0; i < RACK_SIZE; i++) {
          sq = this.getLocalTileSq(i + 1);
          tile = this.getLocalTile(i + 1);
          if (sq && tile)
            tp.push({sq: sq, tile: tile});
        }
        return tp;
      }
    };
  }

  function NoLocalStorage(uuid) {
    // Constructor for a dummy local storage instance,
    // when no local storage is available
    return {
      clearTiles: function () {
      },
      saveTiles: function (tilesPlaced) {
      },
      loadTiles: function () {
      }
    };
  }

  // Choose and return a constructor function depending on
  // whether HTML5 local storage is available
  return hasLocalStorage() ? LocalStorage : NoLocalStorage;

} ());

// A class for games

var Game = (function() {

  "use strict";

  // Constants

  var GAME_OVER = 99; // Error code corresponding to the Error class in skraflmechanics.py

<<<<<<< HEAD
  var WORDSCORE = [
    "311111131111113",
    "121111111111121",
    "112111111111211",
    "111211111112111",
    "111121111121111",
    "111111111111111",
    "111111111111111",
    "311111121111113",
    "111111111111111",
    "111111111111111",
    "111121111121111",
    "111211111112111",
    "112111111111211",
    "121111111111121",
    "311111131111113"
  ];

  var LETTERSCORE = [
    "111211111112111",
    "111113111311111",
    "111111212111111",
    "211111121111112",
    "111111111111111",
    "131113111311131",
    "112111212111211",
    "111211111112111",
    "112111212111211",
    "131113111311131",
    "111111111111111",
    "211111121111112",
    "111111212111111",
    "111113111311111",
    "111211111112111"
  ];

=======
  var BOARD = {
    standard: {
      WORDSCORE: [
        "3      3      3",
        " 2           2 ",
        "  2         2  ",
        "   2       2   ",
        "    2     2    ",
        "               ",
        "               ",
        "3      2      3",
        "               ",
        "               ",
        "    2     2    ",
        "   2       2   ",
        "  2         2  ",
        " 2           2 ",
        "3      3      3"
      ],
      LETTERSCORE: [
        "   2       2   ",
        "     3   3     ",
        "      2 2      ",
        "2      2      2",
        "               ",
        " 3   3   3   3 ",
        "  2   2 2   2  ",
        "   2       2   ",
        "  2   2 2   2  ",
        " 3   3   3   3 ",
        "               ",
        "2      2      2",
        "      2 2      ",
        "     3   3     ",
        "   2       2   "
      ]
    },
    explo: {
      WORDSCORE: [
        "3      3      3",
        "               ",
        "  2         2  ",
        "   2      2    ",
        "    2          ",
        "               ",
        "      2      2 ",
        "3      2      3",
        "        2      ",
        "            2  ",
        "   2      2    ",
        "           2   ",
        "  2      2     ",
        "      2      2 ",
        "3      3      3"
      ],
      LETTERSCORE: [
        "    2      2   ",
        " 2   3  2    3 ",
        "      2  2     ",
        "   2   3       ",
        "2          3  2",
        " 3   2   3  2  ",
        "  2       2    ",
        "   3       2   ",
        " 2             ",
        "  2  3   2     ",
        "      2      3 ",
        "2   3  2      2",
        "     2      2  ",
        " 3        3    ",
        "    2      2   "
      ]
    }
  };
>>>>>>> 27fbaa30

  function Game(uuid, game) {
    // Game constructor
    // Add extra data and methods to our game model object
    this.uuid = uuid;
    // console.log("Game " + uuid + " loaded");
    this.zombie = false; // !!! FIXME
    this.gamelist = null; // No gamelist loaded yet
    this.messages = null;
    this.wordBad = false;
    this.wordGood = false;
    this.currentScore = undefined;
    this.showingDialog = null; // No dialog presently shown
    this.moveInProgress = false; // Is the server processing a move?
    this.askingForBlank = null;
    this.currentError = null;
    this.currentMessage = null;
    this.isFresh = false;
    this.numTileMoves = 0;
    this.chatShown = true; // False if the user has not seen all chat messages
    this.congratulate = false; // Show congratulation message if true
    this.selectedSq = null; // Currently selected (blinking) square
    this.sel = "movelist"; // By default, show the movelist tab
    this.moves = [];
    this.tiles = {};
    this.lastmove = undefined;
    this.autoplayer = [false, false];
    this.scores = [0, 0];
    this.bag = "";
<<<<<<< HEAD
    this.tileScores = {};
    this.locale = "is_IS";
    this.alphabet = "";
    this.boardType = "standard";
=======
    this.locale = "is_IS";
    this.alphabet = "";
>>>>>>> 27fbaa30
    this.stats = null; // Game review statistics
    // Create a local storage object for this game
    this.localStorage = new LocalStorage(uuid);
    // Note: the following attributes have Python naming conventions,
    // since they are copied directly from JSON-encoded Python objects
    this.tile_scores = {};
    // Default to the standard board for the Icelandic locale
    this.board_type = "standard";
    this.centerSquare = "H8";
    this.centerCoord = [7, 7]; // row, col
    this.two_letter_words = [[], []];
    // Load previously saved tile positions from
    // local storage, if any
    var savedTiles = this.localStorage.loadTiles();
    this.init(game);
    // Put tiles in the same position as they were
    // when the player left the game
    this.restoreTiles(savedTiles);
  }

  Game.prototype.init = function(game) {
    // Initialize the game state with data from the server
    // !!! FIXME: If the last move was by the opponent, highlight it
    // Check whether the game is over, or whether there was an error
    this.over = game.result == GAME_OVER;
    if (this.over || game.result === 0)
      this.currentError = this.currentMessage = null;
    else {
      // Nonzero game.result: something is wrong
      this.currentError = game.result || "server";
      this.currentMessage = game.msg || "";
      return;
    }
    // Copy game JSON properties over to this object
    for (var key in game)
      if (game.hasOwnProperty(key))
        this[key] = game[key];
    if (game.newmoves !== undefined && game.newmoves.length > 0)
      // Add the newmoves list, if any, to the list of moves
      this.moves = this.moves.concat(game.newmoves);
    // Don't keep the new moves lying around
    this.newmoves = undefined;
    this.localturn = !this.over && ((this.moves.length % 2) == this.player);
    this.isFresh = true;
<<<<<<< HEAD
    this.tileScores = game.tile_scores;
    this.locale = game.locale;
    this.alphabet = game.alphabet;
    this.boardType = game.board_type;
=======
    this.two_letter_words = game.two_letter_words || [[], []];
    this.centerSquare = this.board_type == "explo" ? "C3" : "H8";
    this.centerCoord = this.board_type == "explo" ? [2, 2] : [7, 7];
>>>>>>> 27fbaa30
    this.congratulate = this.over && this.player !== undefined &&
      (this.scores[this.player] > this.scores[1 - this.player]);
    if (this.currentError === null)
      // Generate a dictionary of tiles currently on the board,
      // from the moves already made. Also highlights the most recent
      // opponent move (contained in this.lastmove)
      this.placeTiles();
  };

  Game.prototype.update = function(game) {
    // Update the game state with data from the server,
    // either after submitting a move to the server or
    // after receiving a move notification via the Firebase listener
    if (game.num_moves !== undefined && game.num_moves <= this.moves.length)
      // This is probably a starting notification from Firebase,
      // not adding a new move but repeating the last move made: ignore it
      return;
    // Stop highlighting the previous opponent move, if any
    for (var sq in this.tiles)
      if (this.tiles.hasOwnProperty(sq))
        this.tiles[sq].freshtile = false;
    this.init(game);
    if (this.currentError === null) {
      if (this.succ_chall) {
        // Successful challenge: reset the rack
        // (this updates the score as well)
        this.resetRack();
      }
      else
        this.updateScore();
    }
    this.saveTiles();
  };

  Game.prototype.notifyUserChange = function() {
    // The user information may have been changed:
    // perform any updates that may be necessary
    if (this.player !== undefined)
      // The player nickname may have been changed
      this.nickname[this.player] = $state.userNick;
  };

  Game.prototype.setSelectedTab = function(sel) {
    // Set the currently selected tab
    this.sel = sel;
  };

  Game.prototype.tilescore = function(tile) {
<<<<<<< HEAD
    return this.tileScores[tile];
=======
    // Note: The Python naming convention of tile_score is intentional
    return this.tile_scores[tile];
  };

  Game.prototype.twoLetterWords = function() {
    // Note: The Python naming convention of two_letter_words is intentional
    return this.two_letter_words;
>>>>>>> 27fbaa30
  };

  Game.prototype.loadGames = function() {
    // Load the list of other games being played by this player
    return m.request(
      {
        method: "POST",
        url: "/gamelist",
        body: { zombie: false }
      }
    ).then(function(result) {
      if (!result || result.result !== 0)
        this.gamelist = [];
      else
        this.gamelist = result.gamelist;
    }.bind(this));
  };

  Game.prototype.loadMessages = function() {
    // Load chat messages for this game
    this.messages = []; // Prevent double loading
    return m.request(
      {
        method: "POST",
        url: "/chatload",
        body: { channel: "game:" + this.uuid }
      }
    ).then(function(result) {
      if (result.ok)
        this.messages = result.messages || [];
      else
        this.messages = [];
      // !!! FIXME: The following is too simplistic;
      // !!! we should check for a new message from the
      // !!! opponent that comes after the last message-seen
      // !!! marker
      this.chatShown = this.messages.length === 0;
    }.bind(this));
  };

  Game.prototype.loadStats = function() {
    // Load statistics about a game
    this.stats = undefined; // Error/in-progress status
    return m.request(
      {
        method: "POST",
        url: "/gamestats",
        body: { game: this.uuid }
      }
    ).then(function(json) {
      // Save the incoming game statistics in the stats property
      if (!json || json.result === undefined)
        return;
      if (json.result !== 0 && json.result !== GAME_OVER)
        return;
      // Success: assign the stats
      this.stats = json;
    }.bind(this));
  };

  Game.prototype.sendMessage = function(msg) {
    // Send a chat message
    return m.request(
      {
        method: "POST",
        url: "/chatmsg",
        body: { channel: "game:" + this.uuid, msg: msg }
      }
    ).then(function(result) {
      // The updated chat comes in via a Firebase notification
    });
  };

  Game.prototype.sendChatSeenMarker = function() {
    // Send a 'chat message seen' marker to the server
    this.sendMessage("");
    // The user has now seen all chat messages
    this.chatShown = true;
  };

  Game.prototype.addChatMessage = function(from_userid, msg, ts) {
    // Add a new chat message to the message list
    if (this.messages !== null) {
      // Do not add messages unless the message list has been
      // properly initialized from the server. This means that
      // we skip the initial chat message update that happens
      // immediately as we add a listener to the chat path.
      this.messages.push({ from_userid: from_userid, msg: msg, ts: ts });
      if (this.sel != "chat" && msg != "")
        // We have a new chat message that the user hasn't seen yet
        this.chatShown = false;
    }
  };

  Game.prototype.markChatShown = function() {
    // Note that the user has seen all pending chat messages
    if (!this.chatShown) {
      this.chatShown = true;
      return true;
    }
    return false;
  };

  Game.prototype.setUserPref = function(pref) {
    // Set a user preference
    return m.request(
      {
        method: "POST",
        url: "/setuserpref",
        body: pref
      }
    ).then(function(result) {
      // No response required
    });
  };

  Game.prototype.placeMove = function(player, co, tiles, highlight) {
    // Place an entire move into the tiles dictionary
    var vec = toVector(co);
    var col = vec.col;
    var row = vec.row;
    var nextBlank = false;
    for (var i = 0; i < tiles.length; i++) {
      var tile = tiles[i];
      if (tile == '?') {
        nextBlank = true;
        continue;
      }
      var sq = coord(row, col);
      var letter = tile;
      if (nextBlank)
        tile = '?';
      var tscore = this.tilescore(tile);
      // Place the tile, if it isn't there already
      if (!(sq in this.tiles)) {
        this.tiles[sq] = {
          player: player,
          tile: tile,
          letter: letter,
          score: tscore,
          draggable: false,
          freshtile: false,
          index: 0, // Index of this tile within the move, for animation purposes
          xchg: false,
        };
        if (highlight) {
          // Highlight the tile
          if (player == this.player)
            this.tiles[sq].highlight = 0; // Local player color
          else
            this.tiles[sq].highlight = 1; // Remote player color
        }
      }
      col += vec.dx;
      row += vec.dy;
      nextBlank = false;
    }
  };

  Game.prototype.setRack = function(rack) {
    // Set the current rack
    this.rack = rack;
  };

  Game.prototype.placeTiles = function(move, noHighlight) {
    // Make a tile dictionary for the game.
    // If move is given, it is an index of the
    // last move in the move list that should be
    // shown on the board.
    this.tiles = {};
    this.numTileMoves = 0;
    var mlist = this.moves;
    var i, sq;

    for (i = 0; i < (move !== undefined ? move : mlist.length); i++) {
      var player = mlist[i][0];
      var co = mlist[i][1][0];
      var tiles = mlist[i][1][1];
      // var score = mlist[i][1][2];
      // !!! FIXME: handle successful challenges
      if (co != "") {
        var highlight = (move !== undefined) && (i == move - 1) && !noHighlight;
        this.placeMove(player, co, tiles, highlight);
        this.numTileMoves++;
      }
    }
    // If it's our turn, mark the opponent's last move
    mlist = this.lastmove;
    if (mlist !== undefined && mlist.length && this.localturn)
      for (i = 0; i < mlist.length; i++) {
        sq = mlist[i][0];
        if (!(sq in this.tiles))
          throw "Tile from lastmove not in square " + sq;
        this.tiles[sq].freshtile = true;
        this.tiles[sq].index = i; // Index of tile within move, for animation purposes
      }
    // Also put the rack tiles into this.tiles
    for (i = 0; i < this.rack.length; i++) {
      sq = 'R' + (i + 1);
      var tile = this.rack[i][0];
      var letter = (tile == '?') ? ' ' : tile;
      var tscore = this.rack[i][1];
      this.tiles[sq] = {
        player: this.player,
        tile: tile,
        letter: letter,
        score: tscore,
        draggable: true,
        freshtile: false,
        index: 0,
        xchg: false
      };
    }
  };

  Game.prototype._moveTile = function(from, to) {
    // Low-level function to move a tile between cells/slots
    if (from == to)
      // Nothing to do
      return;
    var fromTile = this.tiles[from];
    if (fromTile === undefined)
      throw "Moving from an empty square";
    delete this.tiles[from];
    if (to in this.tiles) {
      if (to.charAt(0) != "R")
        throw "Dropping to an occupied square";
      // Dropping to an occupied slot in the rack:
      // create space in the rack
      var dest = parseInt(to.slice(1));
      var empty = dest + 1;
      var j;
      // Try to find an empty slot to the right of the drop destination
      while (('R' + empty) in this.tiles)
        empty++;
      if (empty <= RACK_SIZE) {
        // Found empty slot after the tile:
        // move the intervening tiles to the right
        for (j = empty; j > dest; j--)
          this.tiles['R' + j] = this.tiles['R' + (j - 1)];
      }
      else {
        // No empty slots after the tile: try to find one to the left
        empty = dest - 1;
        while (('R' + empty) in this.tiles)
          empty--;
        if (empty < 1)
          throw "No place in rack to drop tile";
        for (j = empty; j < dest; j++)
          this.tiles['R' + j] = this.tiles['R' + (j + 1)];
      }
    }
    if (to[0] == 'R' && fromTile.tile == '?')
    // Putting a blank tile back into the rack: erase its meaning
      fromTile.letter = ' ';
    this.tiles[to] = fromTile;
  };

  Game.prototype.moveTile = function(from, to) {
    // High-level function to move a tile between cells/slots
    this._moveTile(from, to);
    // Clear error message, if any
    this.currentError = this.currentMessage = null;
    // Update the current word score
    this.updateScore();
    // Update the local storage
    this.saveTiles();
  };

  Game.prototype.attemptMove = function(from, to) {
    if (to == from)
      // No move
      return;
    if (to in this.tiles && to[0] != 'R')
      throw "Square " + to + " occupied";
    if (!(from in this.tiles))
      throw "No tile at " + from;
    var tile = this.tiles[from];
    if (to[0] != 'R' && tile.tile == '?' && tile.letter == ' ') {
      // Dropping a blank tile on the board:
      // postpone the move and ask for its meaning
      this.askingForBlank = { from: from, to: to };
      return;
    }
    // Complete the move
    this.moveTile(from, to);
  };

  Game.prototype.cancelBlankDialog = function() {
    // Cancel the dialog asking for the meaning of the blank tile
    this.askingForBlank = null;
  };

  Game.prototype.placeBlank = function(letter) {
    // Assign a meaning to a blank tile that is being placed on the board
    if (this.askingForBlank === null)
      return;
    var from = this.askingForBlank.from;
    var to = this.askingForBlank.to;
    // We must assign the tile letter before moving it
    // since moveTile() calls updateScore() which in turn does a /wordcheck
    this.tiles[from].letter = letter;
    this.moveTile(from, to);
    this.askingForBlank = null;
  };

  Game.prototype.tilesPlaced = function() {
    // Return a list of coordinates of tiles that the user has
    // placed on the board by dragging from the rack
    var r = [];
    for (var sq in this.tiles)
      if (this.tiles.hasOwnProperty(sq) &&
        sq[0] != 'R' && this.tiles[sq].draggable)
        // Found a non-rack tile that is not glued to the board
        r.push(sq);
    return r;
  };

  Game.prototype.sendMove = function(moves) {
    // Send a move to the server
    this.moveInProgress = true;
    return m.request(
      {
        method: "POST",
        url: "/submitmove",
        body: { moves: moves, mcount: this.moves.length, uuid: this.uuid }
      }
    ).then(
      function(result) {
        this.moveInProgress = false;
        // The update() function also handles error results
        this.update(result);
      }.bind(this)
    ).catch(
      function(e) {
        this.moveInProgress = false;
        this.currentError = "server";
        this.currentMessage = e;
      }.bind(this)
    );
  };

  Game.prototype.submitMove = function() {
    // Send a tile move to the server
    var t = this.tilesPlaced();
    var moves = [];
    var i, sq, tile;
    this.selectedSq = null; // Currently selected (blinking) square
    for (i = 0; i < t.length; i++) {
      sq = t[i];
      tile = this.tiles[sq];
      moves.push(sq + "=" + tile.tile + (tile.tile == '?' ? tile.letter : ""));
    }
    if (moves.length > 0)
      this.sendMove(moves);
  };

  Game.prototype.submitPass = function() {
    // Show a pass confirmation prompt
    this.showingDialog = "pass";
    this.selectedSq = null; // Currently selected (blinking) square
  };

  Game.prototype.submitChallenge = function() {
    // Show a challenge confirmation prompt
    this.showingDialog = "chall";
    this.selectedSq = null; // Currently selected (blinking) square
  };

  Game.prototype.submitExchange = function() {
    // Show an exchange prompt
    var i, sq;
    this.showingDialog = "exchange";
    this.selectedSq = null; // Currently selected (blinking) square
    // Remove the xchg flag from all tiles in the rack
    for (i = 1; i <= RACK_SIZE; i++) {
      sq = "R" + i;
      if (sq in this.tiles)
        this.tiles[sq].xchg = false;
    }
  };

  Game.prototype.submitResign = function() {
    // Show a resign prompt
    this.showingDialog = "resign";
    this.selectedSq = null; // Currently selected (blinking) square
  };

  Game.prototype.confirmPass = function(yes) {
    // Handle reply to pass confirmation prompt
    this.showingDialog = null;
    if (yes)
      this.sendMove([ "pass" ]);
  };

  Game.prototype.confirmChallenge = function(yes) {
    // Handle reply to challenge confirmation prompt
    this.showingDialog = null;
    if (yes)
      this.sendMove([ "chall" ]);
  };

  Game.prototype.confirmExchange = function(yes) {
    // Handle reply to exchange confirmation prompt
    var i, sq, exch = "";
    this.showingDialog = null;
    for (i = 1; i <= RACK_SIZE; i++) {
      sq = "R" + i;
      if (sq in this.tiles && this.tiles[sq].xchg) {
        // This tile is marked for exchange
        exch += this.tiles[sq].tile;
        this.tiles[sq].xchg = false;
      }
    }
    if (yes && exch.length > 0)
      // Send the exchange move to the server
      this.sendMove([ "exch=" + exch ]);
  };

  Game.prototype.confirmResign = function(yes) {
    // Handle reply to resignation confirmation prompt
    this.showingDialog = null;
    if (yes)
      this.sendMove([ "rsgn" ]);
  };

  Game.prototype.rescrambleRack = function() {
    // Reorder the rack randomly. Bound to the Backspace key.
    this.selectedSq = null; // Currently selected (blinking) square
    if (this.showingDialog !== null)
      return;
    this._resetRack();
    var array = [];
    var i, rackTileId;
    for (i = 1; i <= RACK_SIZE; i++) {
      rackTileId = "R" + i;
      if (rackTileId in this.tiles)
        array.push(this.tiles[rackTileId]);
      else
        array.push(null);
    }
    var currentIndex = array.length, temporaryValue, randomIndex;
    // Fisher-Yates (Knuth) shuffle algorithm
    while (0 !== currentIndex) {
      randomIndex = Math.floor(Math.random() * currentIndex);
      currentIndex -= 1;
      temporaryValue = array[currentIndex];
      array[currentIndex] = array[randomIndex];
      array[randomIndex] = temporaryValue;
    }
    for (i = 1; i <= RACK_SIZE; i++) {
      rackTileId = "R" + i;
      if (array[i-1] === null)
        delete this.tiles[rackTileId];
      else
        this.tiles[rackTileId] = array[i-1];
    }
    this.saveTiles();
  };

  Game.prototype.saveTiles = function() {
    // Save the current unglued tile configuration to local storage
    var tp = [];
    var i, sq, t, tile;
    var tilesPlaced = this.tilesPlaced();
    for (i = 0; i < tilesPlaced.length; i++) {
      sq = tilesPlaced[i];
      t = this.tiles[sq];
      tile = t.tile;
      // For blank tiles, store their meaning as well
      if (tile == "?")
        tile += t.letter;
      tp.push({sq: sq, tile: tile});
    }
    // Also save tiles remaining in the rack
    for (i = 1; i <= RACK_SIZE; i++) {
      sq = "R" + i;
      if (sq in this.tiles)
        tp.push({sq: sq, tile: this.tiles[sq].tile});
    }
    this.localStorage.saveTiles(tp);
  };

  Game.prototype.restoreTiles = function(savedTiles) {
    // Restore the tile positions that were previously stored
    // in local storage
    if (!savedTiles.length)
      // Nothing to do
      return;
    var i, j, sq, saved_sq, tile;
    var savedLetters = [];
    var rackLetters = [];
    var rackTiles = {};
    // First, check that the saved tiles match the current rack
    for (i = 0; i < savedTiles.length; i++)
      savedLetters.push(savedTiles[i].tile.charAt(0));
    for (i = 1; i <= RACK_SIZE; i++)
      if (("R" + i) in this.tiles)
        rackLetters.push(this.tiles["R" + i].tile.charAt(0));
    savedLetters.sort();
    rackLetters.sort();
    if (!arrayEqual(savedLetters, rackLetters))
      // We don't have the same rack as when the state was saved:
      // give up
      return;
    // Save the original rack and delete the rack tiles
    // from the board
    for (j = 1; j <= RACK_SIZE; j++)
      if (("R" + j) in this.tiles) {
        rackTiles["R" + j] = this.tiles["R" + j];
        delete this.tiles["R" + j];
      }
    // Attempt to move the saved tiles from the saved rack to
    // their saved positions. Note that there are several corner
    // cases, for instance multiple instances of the same letter tile,
    // that make this code less than straightforward.
    for (i = 0; i < savedTiles.length; i++) {
      saved_sq = savedTiles[i].sq;
      if (!(saved_sq in this.tiles)) {
        // The saved destination square is empty:
        // find the tile in the saved rack and move it there
        tile = savedTiles[i].tile;
        for (sq in rackTiles)
          if (rackTiles.hasOwnProperty(sq) &&
            rackTiles[sq].tile == tile.charAt(0)) {
            // Found the tile (or its equivalent) in the rack: move it
            if (tile.charAt(0) == "?")
              if (saved_sq.charAt(0) == "R")
                // Going to the rack: no associated letter
                rackTiles[sq].letter = " ";
              else
                // Going to a board square: associate the originally
                // chosen and saved letter
                rackTiles[sq].letter = tile.charAt(1);
            // ...and assign it
            this.tiles[saved_sq] = rackTiles[sq];
            delete rackTiles[sq];
            break;
          }
      }
    }
    // Allocate any remaining tiles to free slots in the rack
    j = 1;
    for (sq in rackTiles)
      if (rackTiles.hasOwnProperty(sq)) {
        // Look for a free slot in the rack
        while(("R" + j) in this.tiles)
          j++;
        if (j <= RACK_SIZE)
          // Should always be true unless something is very wrong
          this.tiles["R" + j] = rackTiles[sq];
      }
    // The local storage may have been cleared before calling
    // restoreTiles() so we must ensure that it is updated
    this.saveTiles();
    // Show an updated word status and score
    this.updateScore();
  };

  Game.prototype._resetRack = function() {
    // Recall all unglued tiles into the rack
    var t = this.tilesPlaced();
    if (t.length) {
      var i = 1;
      for (var j = 0; j < t.length; j++) {
        // Find a free slot in the rack
        while (("R" + i) in this.tiles)
          i++;
        var sq = "R" + i;
        // Recall the tile
        this.tiles[sq] = this.tiles[t[j]];
        delete this.tiles[t[j]];
        if (this.tiles[sq].tile == '?')
          // Erase the meaning of the blank tile
          this.tiles[sq].letter = ' ';
        i++;
      }
      // Update score
      this.updateScore();
    }
    // Reset current error message, if any
    this.currentError = null;
  };

  Game.prototype.resetRack = function() {
    // Recall all unglued tiles into the rack
    this.selectedSq = null; // Currently selected (blinking) square
    this._resetRack();
    this.saveTiles();
  };

  Game.prototype.updateScore = function() {
    // Re-calculate the current word score
    var scoreResult = this.calcScore();
    this.wordGood = false;
    this.wordBad = false;
    if (scoreResult === undefined)
      this.currentScore = undefined;
    else {
      this.currentScore = scoreResult.score;
      var wordToCheck = scoreResult.word;
      if (!this.manual) {
        m.request(
          {
            method: "POST",
            url: "/wordcheck",
            body: { locale: this.locale, word: scoreResult.word, words: scoreResult.words }
          }
        ).then(
          function(result) {
            if (result && result.word == wordToCheck) {
              this.wordGood = result.ok;
              this.wordBad = !result.ok;
            }
          }.bind(this)
        );
      }
    }
  };

  Game.prototype.wordScore = function(row, col) {
    // Return the word score multiplier at the given coordinate
    // on the game's board
    var wsc = BOARD[this.board_type].WORDSCORE;
    return parseInt(wsc[row].charAt(col)) || 1;
  };

  Game.prototype.letterScore = function(row, col) {
    // Return the letter score multiplier at the given coordinate
    // on the game's board
    var lsc = BOARD[this.board_type].LETTERSCORE;
    return parseInt(lsc[row].charAt(col)) || 1;
  };

  Game.prototype.squareType = function(row, col) {
    // Return the square type, or "" if none
    var wsc = this.wordScore(row, col);
    if (wsc == 2)
      return "dw"; // Double word
    if (wsc == 3)
      return "tw"; // Triple word
    var lsc = this.letterScore(row, col);
    if (lsc == 2)
      return "dl"; // Double letter
    if (lsc == 3)
      return "tl"; // Triple letter
    return ""; // Plain square
  };

  Game.prototype.squareClass = function(coord) {
    // Given a coordinate in string form, return the square's type/class
    if (!coord || coord[0] == "R")
      return undefined;
    var vec = toVector(coord);
    return this.squareType(vec.row, vec.col) || undefined;
  };

  Game.prototype.tileAt = function(row, col) {
    return this.tiles[coord(row, col)] || null;
  };

  Game.prototype.calcScore = function() {
    // Calculate the score for the tiles that have been laid on the board in the current move
    var score = 0, crossScore = 0;
    var wsc = 1;
    var minrow = BOARD_SIZE, mincol = BOARD_SIZE;
    var maxrow = 0, maxcol = 0;
    var numtiles = 0, numcrosses = 0;
    var word = "";
    var words = [];
    this.tilesPlaced().forEach(function(sq) {
      // Tile on the board
      var row = ROWIDS.indexOf(sq.charAt(0));
      var col = parseInt(sq.slice(1)) - 1;
      var t = this.tiles[sq];
      score += t.score * this.letterScore(row, col);
      numtiles++;
      wsc *= this.wordScore(row, col);
      if (row < minrow)
        minrow = row;
      if (col < mincol)
        mincol = col;
      if (row > maxrow)
        maxrow = row;
      if (col > maxcol)
        maxcol = col;
    }.bind(this));
    if (!numtiles)
      return undefined;
    if (minrow != maxrow && mincol != maxcol)
      // Not a pure horizontal or vertical move
      return undefined;
    var x = mincol, y = minrow;
    var dx = 0, dy = 0;
    if (minrow != maxrow)
      dy = 1; // Vertical
    else
    if (mincol == maxcol && (this.tileAt(minrow - 1, mincol) !== null || this.tileAt(minrow + 1, mincol) !== null))
      // Single tile: if it has tiles above or below, consider this a vertical move
      dy = 1;
    else
      dx = 1; // Horizontal
    // Find the beginning of the word
    while (this.tileAt(y - dy, x - dx) !== null) {
      x -= dx;
      y -= dy;
    }
    var t;
    // Find the end of the word
    while ((t = this.tileAt(y, x)) !== null) {
      if (t.draggable) {
        // Add score for cross words
        var csc = this.calcCrossScore(y, x, 1 - dy, 1 - dx);
        if (csc.score >= 0) {
          // There was a cross word there (it can score 0 if blank)
          crossScore += csc.score;
          numcrosses++;
          words.push(csc.word);
        }
      }
      else {
        // This is a tile that was previously on the board
        score += t.score;
        numcrosses++;
      }
      // Accumulate the word being formed
      word += t.letter;
      x += dx;
      y += dy;
    }
    if (this.numTileMoves === 0) {
      // First move that actually lays down tiles must go through center square
      var c = this.centerCoord;
      if (null === this.tileAt(c[0], c[1]))
        // No tile in the center square
        return undefined;
    }
    else
    if (!numcrosses)
      // Not first move, and not linked with any word on the board
      return undefined;
    // Check whether word is consecutive
    // (which it is not if there is an empty square before the last tile)
    if (dx && (x <= maxcol))
      return undefined;
    if (dy && (y <= maxrow))
      return undefined;
    words.push(word);
    return { word: word, words: words,
      score: score * wsc + crossScore + (numtiles == RACK_SIZE ? 50 : 0) };
  };

  Game.prototype.calcCrossScore = function(oy, ox, dy, dx) {
    // Calculate the score contribution of a cross word
    var score = 0;
    var hascross = false;
    var x = ox, y = oy;
    var word = "";
    // Find the beginning of the word
    while (this.tileAt(y - dy, x - dx) !== null) {
      x -= dx;
      y -= dy;
    }
    var t;
    // Find the end of the word
    while ((t = this.tileAt(y, x)) !== null) {
      var sc = t.score;
      if (x == ox && y == oy)
        sc *= this.letterScore(y, x);
      else
        hascross = true;
      word += t.letter;
      score += sc;
      x += dx;
      y += dy;
    }
    if (!hascross)
      return { score: -1, word: "" };
    return { score: score * this.wordScore(oy, ox), word: word };
  };

  return Game;

} ());
<|MERGE_RESOLUTION|>--- conflicted
+++ resolved
@@ -177,44 +177,6 @@
 
   var GAME_OVER = 99; // Error code corresponding to the Error class in skraflmechanics.py
 
-<<<<<<< HEAD
-  var WORDSCORE = [
-    "311111131111113",
-    "121111111111121",
-    "112111111111211",
-    "111211111112111",
-    "111121111121111",
-    "111111111111111",
-    "111111111111111",
-    "311111121111113",
-    "111111111111111",
-    "111111111111111",
-    "111121111121111",
-    "111211111112111",
-    "112111111111211",
-    "121111111111121",
-    "311111131111113"
-  ];
-
-  var LETTERSCORE = [
-    "111211111112111",
-    "111113111311111",
-    "111111212111111",
-    "211111121111112",
-    "111111111111111",
-    "131113111311131",
-    "112111212111211",
-    "111211111112111",
-    "112111212111211",
-    "131113111311131",
-    "111111111111111",
-    "211111121111112",
-    "111111212111111",
-    "111113111311111",
-    "111211111112111"
-  ];
-
-=======
   var BOARD = {
     standard: {
       WORDSCORE: [
@@ -289,7 +251,6 @@
       ]
     }
   };
->>>>>>> 27fbaa30
 
   function Game(uuid, game) {
     // Game constructor
@@ -319,15 +280,8 @@
     this.autoplayer = [false, false];
     this.scores = [0, 0];
     this.bag = "";
-<<<<<<< HEAD
-    this.tileScores = {};
     this.locale = "is_IS";
     this.alphabet = "";
-    this.boardType = "standard";
-=======
-    this.locale = "is_IS";
-    this.alphabet = "";
->>>>>>> 27fbaa30
     this.stats = null; // Game review statistics
     // Create a local storage object for this game
     this.localStorage = new LocalStorage(uuid);
@@ -372,16 +326,9 @@
     this.newmoves = undefined;
     this.localturn = !this.over && ((this.moves.length % 2) == this.player);
     this.isFresh = true;
-<<<<<<< HEAD
-    this.tileScores = game.tile_scores;
-    this.locale = game.locale;
-    this.alphabet = game.alphabet;
-    this.boardType = game.board_type;
-=======
     this.two_letter_words = game.two_letter_words || [[], []];
     this.centerSquare = this.board_type == "explo" ? "C3" : "H8";
     this.centerCoord = this.board_type == "explo" ? [2, 2] : [7, 7];
->>>>>>> 27fbaa30
     this.congratulate = this.over && this.player !== undefined &&
       (this.scores[this.player] > this.scores[1 - this.player]);
     if (this.currentError === null)
@@ -430,9 +377,6 @@
   };
 
   Game.prototype.tilescore = function(tile) {
-<<<<<<< HEAD
-    return this.tileScores[tile];
-=======
     // Note: The Python naming convention of tile_score is intentional
     return this.tile_scores[tile];
   };
@@ -440,7 +384,6 @@
   Game.prototype.twoLetterWords = function() {
     // Note: The Python naming convention of two_letter_words is intentional
     return this.two_letter_words;
->>>>>>> 27fbaa30
   };
 
   Game.prototype.loadGames = function() {
