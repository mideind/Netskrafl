# -*- coding: utf-8 -*-

""" Web server for netskrafl.is

    Copyright (C) 2015-2018 Miðeind ehf.
    Author: Vilhjalmur Thorsteinsson

    The GNU General Public License, version 3, applies to this software.
    For further information, see https://github.com/vthorsteinsson/Netskrafl

    This web server module uses the Flask framework to implement
    a crossword game similar to SCRABBLE(tm).

    The actual game logic is found in skraflplayer.py and
    skraflmechanics.py.

    The User and Game classes are found in skraflgame.py.

    The web client code is found in netskrafl.js.

    The server is compatible with Python 2.7 and 3.x, CPython and PyPy.

    Note: SCRABBLE is a registered trademark. This software or its author
    are in no way affiliated with or endorsed by the owners or licensees
    of the SCRABBLE trademark.

"""

# pylint: disable=too-many-lines

import os
import logging
import threading
import re
import random

from datetime import datetime, timedelta

from flask import Flask
from flask import render_template, redirect, jsonify
from flask import request, url_for

from google.appengine.api import users, memcache
from google.appengine.runtime import DeadlineExceededError

from languages import Alphabet
from dawgdictionary import Wordbase
from skraflmechanics import (
    Move,
    PassMove,
    ExchangeMove,
    ResignMove,
    ChallengeMove,
    Error
)
from skraflplayer import AutoPlayer
from skraflgame import User, Game
from skrafldb import (
    Context,
    UserModel,
    GameModel,
    FavoriteModel,
    ChallengeModel,
    RatingModel,
    ChatModel,
    ZombieModel,
    PromoModel
)
import billing
import firebase

# Standard Flask initialization

app = Flask(__name__)

running_local = os.environ.get('SERVER_SOFTWARE', '').startswith('Development')

if running_local:
    logging.info(u"Netskrafl app running with DEBUG set to True")

app.config['DEBUG'] = running_local

# Read secret session key from file
with open(os.path.abspath(os.path.join("resources", "secret_key.bin")), "rb") as f:
    app.secret_key = f.read()

# To try to finish requests as soon as possible and avoid DeadlineExceeded
# exceptions, run the AutoPlayer move generator serially and exclusively
# within an instance
_autoplayer_lock = threading.Lock()

# Promotion parameters
_PROMO_FREQUENCY = 8  # A promo check is done randomly, but on average every 1 out of N times
_PROMO_COUNT = 2  # Max number of times that the same promo is displayed
_PROMO_INTERVAL = timedelta(days=4)  # Min interval between promo displays

# URL to navigate to after logout
_LOGOUT_URL = "/"


@app.before_request
def before_request():
    """ Redirect http requests to https, returning a Moved Permanently code """
    # pylint: disable=bad-continuation
    if (
        not running_local
        and request.url.startswith('http://')
        and not request.path.startswith('/_ah/')
    ):
        url = request.url.replace('http://', 'https://', 1)
        code = 301  # Moved Permanently
        return redirect(url, code=code)


@app.after_request
def add_headers(response):
    """ Inject additional headers into responses """
    if not running_local:
        # Add HSTS to enforce HTTPS
        response.headers[
            "Strict-Transport-Security"
        ] = "max-age=31536000; includeSubDomains"
    return response


@app.context_processor
def inject_into_context():
    """ Inject variables and functions into all Flask contexts """
    return dict(
        # Variable dev_server is True if running on the GAE development server
        dev_server=running_local
    )


@app.template_filter('stripwhite')
def stripwhite(s):
    """ Flask/Jinja2 template filter to strip out consecutive whitespace """
    # Convert all consecutive runs of whitespace of 1 char or more into a single space
    return re.sub(r'\s+', ' ', s)


class RequestData:

    """ Wraps the Flask request object to allow error-checked retrieval of query
        parameters either from JSON or from form-encoded POST data """

    _TRUE_SET = frozenset(("true", "True", u"true", u"True", "1", 1, True))
    _FALSE_SET = frozenset(("false", "False", u"false", u"False", "0", 0, False))

    def __init__(self, rq):
        # If JSON data is present, assume this is a JSON request
        self.q = rq.get_json(silent=True)
        self.using_json = True
        if not self.q:
            # No JSON data: assume this is a form-encoded request
            self.q = rq.form
            self.using_json = False
            if not self.q:
                self.q = dict()

    def get(self, key, default=None):
        """ Obtain an arbitrary data item from the request """
        return self.q.get(key, default)

    def get_int(self, key, default=0):
        """ Obtain an integer data item from the request """
        try:
            return int(self.q.get(key, default))
        except (TypeError, ValueError):
            return default

    def get_bool(self, key, default=False):
        """ Obtain a boolean data item from the request """
        try:
            val = self.q.get(key, default)
            if val in self._TRUE_SET:
                # This is a truthy value
                return True
            if val in self._FALSE_SET:
                # This is a falsy value
                return False
        except (TypeError, ValueError):
            pass
        # Something else, i.e. neither truthy nor falsy: return the default
        return default

    def get_list(self, key):
        """ Obtain a list data item from the request """
        if self.using_json:
            # Normal get from a JSON dictionary
            r = self.q.get(key, [])
        else:
            # Use special getlist() call on request.form object
            r = self.q.getlist(key + "[]")
        return r if isinstance(r, list) else []

    def __getitem__(self, key):
        """ Shortcut: allow indexing syntax with an empty (Unicode) string default """
        return self.q.get(key, u"")


def _process_move(game, movelist):
    """ Process a move coming in from the client """

    assert game is not None

    if game.is_over():
        return jsonify(result=Error.GAME_NOT_FOUND)

    player_index = game.player_to_move()

    # Parse the move from the movestring we got back
    m = Move(u'', 0, 0)
    # pylint: disable=broad-except
    try:
        for mstr in movelist:
            if mstr == u"pass":
                # Pass move (or accepting the last move in the game
                # without challenging it)
                m = PassMove()
                break
            if mstr.startswith(u"exch="):
                # Exchange move
                m = ExchangeMove(mstr[5:])
                break
            if mstr == u"rsgn":
                # Resign from game, forfeiting all points
                m = ResignMove(game.state.scores()[player_index])
                break
            if mstr == u"chall":
                # Challenging the last move
                m = ChallengeMove()
                break
            sq, tile = mstr.split(u'=')
            row = u"ABCDEFGHIJKLMNO".index(sq[0])
            col = int(sq[1:]) - 1
            if tile[0] == u'?':
                # If the blank tile is played, the next character contains
                # its meaning, i.e. the letter it stands for
                letter = tile[1]
                tile = tile[0]
            else:
                letter = tile
            m.add_cover(row, col, tile, letter)
    except Exception as e:
        logging.info(
            u"Exception in _process_move(): {0}"
            .format(e)
            .encode("latin-1")
        )
        m = None

    # Process the move string here
    # Unpack the error code and message
    err = game.check_legality(m)
    msg = ""
    if isinstance(err, tuple):
        err, msg = err

    if err != Error.LEGAL:
        # Something was wrong with the move:
        # show the user a corresponding error message
        return jsonify(result=err, msg=msg)

    # Serialize access to the following code section
    with _autoplayer_lock:

        # Move is OK: register it and update the state
        game.register_move(m)

        # If it's the autoplayer's move, respond immediately
        # (can be a bit time consuming if rack has one or two blank tiles)
        opponent = game.player_id_to_move()

        is_over = game.is_over()

        if not is_over:

            if opponent is None:
                # Generate an autoplayer move in response
                game.autoplayer_move()
                is_over = game.is_over()  # State may change during autoplayer_move()
            elif isinstance(m, ChallengeMove):
                # Challenge: generate a response move
                game.response_move()
                is_over = game.is_over()  # State may change during response_move()

        if is_over:
            # If the game is now over, tally the final score
            game.finalize_score()

        # Make sure the new game state is persistently recorded
        game.store()

        # If the game is now over, and the opponent is human, add it to the
        # zombie game list so that the opponent has a better chance to notice
        # the result
        if is_over and opponent is not None:
            ZombieModel.add_game(game.id(), opponent)

    if opponent is not None:
        # Send Firebase notifications
        # Send a game update to the opponent, if human, including
        # the full client state. board.html and main.html listen to this.
        # Also update the user/[opp_id]/move branch with the current timestamp.
        client_state = game.client_state(1 - player_index, m)
        msg = {
            "game/" + game.id() + "/" + opponent + "/move": client_state,
            "user/" + opponent: {"move": datetime.utcnow().isoformat()},
        }
        firebase.send_message(msg)

    # Return a state update to the client (board, rack, score, movelist, etc.)
    return jsonify(game.client_state(player_index))


def fetch_users(ulist, uid_func):
    """ Return a dictionary of users found in the ulist """
    # Make a list of user ids by applying the uid_func to ulist entries (!= None)
    uids = []
    for u in ulist:
        uid = None if u is None else uid_func(u)
        if uid:
            uids.append(uid)
    # No need for a special case for an empty list
    user_objects = User.load_multi(uids)
    # Return a dictionary mapping user ids to users
    return {uid: user for uid, user in zip(uids, user_objects)}


def _userlist(query, spec):
    """ Return a list of users matching the filter criteria """

    result = []

    def elo_str(elo):
        """ Return a string representation of an Elo score, or a hyphen if none """
        return unicode(elo) if elo else u"-"

    # We will be returning a list of human players
    cuser = User.current()
    cuid = None if cuser is None else cuser.id()

    if query == u"robots":
        # Return the list of available autoplayers
        for r in Game.AUTOPLAYERS:
            result.append(
                {
                    "userid": u"robot-" + str(r[2]),
                    "nick": r[0],
                    "fullname": r[1],
                    "human_elo": elo_str(None),
                    "fav": False,
                    "chall": False,
                    "fairplay": False,  # The robots don't play fair ;-)
                    "newbag": cuser is not None and cuser.new_bag(),
                    "ready": True,  # The robots are always ready for a challenge
                    "ready_timed": False  # Timed games are not available for robots
                }
            )
        # That's it; we're done (no sorting required)
        return result

    # Generate a list of challenges issued by this user
    challenges = set()
    if cuid:
        challenges.update(
            # ch[0] is the identifier of the challenged user
            [ch[0] for ch in ChallengeModel.list_issued(cuid, max_len=20)]
        )

    # Get the list of online users

    # Start by looking in the cache
    online = memcache.get("live", namespace="userlist")
    if online is None:
        # Not found: do a query
        online = firebase.get_connected_users()  # Returns a set
        # Store the result in the cache with a lifetime of 3 minutes
        memcache.set("live", online, time=3 * 60, namespace="userlist")

    if query == u"live":
        # Return all online (live) users

        ousers = User.load_multi(online)
        for lu in ousers:
            if lu and lu.is_displayable() and lu.id() != cuid:
                # Don't display the current user in the online list
                uid = lu.id()
                chall = uid in challenges
                result.append(
                    {
                        "userid": uid,
                        "nick": lu.nickname(),
                        "fullname": lu.full_name(),
                        "human_elo": elo_str(lu.human_elo()),
                        "fav": False if cuser is None else cuser.has_favorite(uid),
                        "chall": chall,
                        "fairplay": lu.fairplay(),
                        "newbag": lu.new_bag(),
                        "ready": lu.is_ready() and not chall,
                        "ready_timed": lu.is_ready_timed() and not chall
                    }
                )

    elif query == u"fav":
        # Return favorites of the current user
        if cuid is not None:
            i = FavoriteModel.list_favorites(cuid)
            # Do a multi-get of the entire favorites list
            fusers = User.load_multi(i)
            for fu in fusers:
                if fu and fu.is_displayable():
                    favid = fu.id()
                    chall = favid in challenges
                    result.append(
                        {
                            "userid": favid,
                            "nick": fu.nickname(),
                            "fullname": fu.full_name(),
                            "human_elo": elo_str(fu.human_elo()),
                            "fav": True,
                            "chall": chall,
                            "fairplay": fu.fairplay(),
                            "newbag": fu.new_bag(),
                            "ready": (
                                fu.is_ready()
                                and favid in online
                                and not chall
                            ),
                            "ready_timed": (
                                fu.is_ready_timed()
                                and favid in online
                                and not chall
                            )
                        }
                    )

    elif query == u"alike":
        # Return users with similar Elo ratings
        if cuid is not None:
            i = UserModel.list_similar_elo(cuser.human_elo(), max_len=40)
            ausers = User.load_multi(i)
            for au in ausers:
                if au and au.is_displayable() and au.id() != cuid:
                    uid = au.id()
                    chall = uid in challenges
                    result.append(
                        {
                            "userid": uid,
                            "nick": au.nickname(),
                            "fullname": au.full_name(),
                            "human_elo": elo_str(au.human_elo()),
                            "fav": False if cuser is None else cuser.has_favorite(uid),
                            "chall": chall,
                            "fairplay": au.fairplay(),
                            "newbag": au.new_bag(),
                            "ready": (
                                au.is_ready()
                                and uid in online
                                and not chall
                            ),
                            "ready_timed": (
                                au.is_ready_timed()
                                and uid in online
                                and not chall
                            )
                        }
                    )

    elif query == u"search":
        # Return users with nicknames matching a pattern

        if not spec:
            i = []
        else:
            # Limit the spec to 16 characters
            spec = spec[0:16]

            # The "N:" prefix is a version header
            cache_range = "4:" + spec.lower()  # Case is not significant

            # Start by looking in the cache
            i = memcache.get(cache_range, namespace="userlist")
            if i is None:
                # Not found: do an query, returning max 25 users
                i = list(UserModel.list_prefix(spec, max_len=25))
                # Store the result in the cache with a lifetime of 2 minutes
                memcache.set(cache_range, i, time=2 * 60, namespace="userlist")

        def displayable(ud):
            """ Determine whether a user entity is displayable in a list """
            return User.is_valid_nick(ud["nickname"])

        for ud in i:
            uid = ud["id"]
            if uid == cuid:
                # Do not include the current user, if any, in the list
                continue
            if displayable(ud):
                chall = uid in challenges
                result.append(
                    {
                        "userid": uid,
                        "nick": ud["nickname"],
                        "fullname": User.full_name_from_prefs(ud["prefs"]),
                        "human_elo": elo_str(ud["human_elo"] or User.DEFAULT_ELO),
                        "fav": False if cuser is None else cuser.has_favorite(uid),
                        "chall": chall,
                        "fairplay": User.fairplay_from_prefs(ud["prefs"]),
                        "newbag": User.new_bag_from_prefs(ud["prefs"]),
                        "ready": (
                            ud["ready"]
                            and uid in online
                            and not chall
                        ),
                        "ready_timed": (
                            ud["ready_timed"]
                            and uid in online
                            and not chall
                        )
                    }
                )

    # Sort the user list. The list is ordered so that users who are
    # ready for any kind of challenge come first, then users who are ready for
    # a timed game, and finally all other users. Each category is sorted
    # by nickname, case-insensitive.
    result.sort(
        key=lambda x: (
            # First by readiness
            0 if x["ready"] else 1 if x["ready_timed"] else 2,
            # Then by nickname
            Alphabet.sortkey_nocase(x["nick"])
        )
    )
    return result


def _gamelist(cuid, include_zombies=True):
    """ Return a list of active and zombie games for the current user """
    result = []
    if not cuid:
        return result
    now = datetime.utcnow()
    # Place zombie games (recently finished games that this player
    # has not seen) at the top of the list
    if include_zombies:
        for g in ZombieModel.list_games(cuid):
            opp = g["opp"]  # User id of opponent
            u = User.load(opp)
            nick = u.nickname()
            prefs = g.get("prefs", None)
            fairplay = Game.fairplay_from_prefs(prefs)
            new_bag = Game.new_bag_from_prefs(prefs)
            manual = Game.manual_wordcheck_from_prefs(prefs)
            timed = Game.get_duration_from_prefs(prefs)  # Time per player in minutes
            result.append(
                {
                    "uuid": g["uuid"],
                    # Mark zombie state
                    "url": url_for('board', game=g["uuid"], zombie="1"),
                    "oppid": opp,
                    "opp": nick,
                    "fullname": u.full_name(),
                    "sc0": g["sc0"],
                    "sc1": g["sc1"],
                    "ts": Alphabet.format_timestamp_short(g["ts"]),
                    "my_turn": False,
                    "overdue": False,
                    "zombie": True,
                    "fairplay": fairplay,
                    "newbag": new_bag,
                    "manual": manual,
                    "timed": timed,
                    "tile_count": 100  # All tiles (100%) accounted for
                }
            )
        # Sort zombies in decreasing order by last move,
        # i.e. most recently completed games first
        result.sort(key=lambda x: x["ts"], reverse=True)

    # Obtain up to 50 live games where this user is a player
    i = list(GameModel.iter_live_games(cuid, max_len=50))
    # Sort in reverse order by turn and then by timestamp of the last move,
    # i.e. games with newest moves first
    i.sort(key=lambda x: (x["my_turn"], x["ts"]), reverse=True)
    # Multi-fetch the opponents in the game list
    opponents = fetch_users(i, lambda g: g["opp"])
    # Iterate through the game list
    for g in i:
        opp = g["opp"]  # User id of opponent
        ts = g["ts"]
        overdue = False
        prefs = g.get("prefs", None)
        tileset = Game.tileset_from_prefs(prefs)
        fairplay = Game.fairplay_from_prefs(prefs)
        new_bag = Game.new_bag_from_prefs(prefs)
        manual = Game.manual_wordcheck_from_prefs(prefs)
        timed = Game.get_duration_from_prefs(prefs)  # Time per player in minutes
        fullname = ""
        if opp is None:
            # Autoplayer opponent
            nick = Game.autoplayer_name(g["robot_level"])
        else:
            # Human opponent
            u = opponents[opp]  # Was User.load(opp)
            nick = u.nickname()
            fullname = u.full_name()
            delta = now - ts
            if g["my_turn"]:
                # Start to show warning after 12 days
                overdue = delta >= timedelta(days=Game.OVERDUE_DAYS - 2)
            else:
                # Show mark after 14 days
                overdue = delta >= timedelta(days=Game.OVERDUE_DAYS)
        result.append(
            {
                "uuid": g["uuid"],
                "url": url_for('board', game=g["uuid"]),
                "oppid": opp,
                "opp": nick,
                "fullname": fullname,
                "sc0": g["sc0"],
                "sc1": g["sc1"],
                "ts": Alphabet.format_timestamp_short(ts),
                "my_turn": g["my_turn"],
                "overdue": overdue,
                "zombie": False,
                "fairplay": fairplay,
                "newbag": new_bag,
                "manual": manual,
                "timed": timed,
                "tile_count": int(g["tile_count"] * 100 / tileset.num_tiles())
            }
        )
    return result


def _rating(kind):
    """ Return a list of Elo ratings of the given kind ('all' or 'human') """
    result = []
    cuser = User.current()
    cuid = None if cuser is None else cuser.id()

    # Generate a list of challenges issued by this user
    challenges = set()
    if cuid:
        challenges.update(
            # ch[0] is the identifier of the challenged user
            [ch[0] for ch in iter(ChallengeModel.list_issued(cuid, max_len=20))]
        )

    rating_list = memcache.get(kind, namespace="rating")
    if rating_list is None:
        # Not found: do a query
        rating_list = list(RatingModel.list_rating(kind))
        # Store the result in the cache with a lifetime of 1 hour
        memcache.set(kind, rating_list, time=1 * 60 * 60, namespace="rating")

    for ru in rating_list:

        uid = ru["userid"]
        if not uid:
            # Hit the end of the list
            break
        inactive = False
        if uid.startswith(u"robot-"):
            nick = Game.autoplayer_name(int(uid[6:]))
            fullname = nick
            chall = False
            fairplay = False
            # Robots have the same new bag preference as the user
            new_bag = cuser and cuser.new_bag()
        else:
            usr = User.load(uid)
            if usr is None:
                # Something wrong with this one: don't bother
                continue
            nick = usr.nickname()
            if not User.is_valid_nick(nick):
                nick = u"--"
            fullname = usr.full_name()
            chall = uid in challenges
            fairplay = usr.fairplay()
            new_bag = usr.new_bag()
            inactive = usr.is_inactive()

        games = ru["games"]
        if games == 0:
            ratio = 0
            avgpts = 0
        else:
            ratio = int(round(100.0 * float(ru["wins"]) / games))
            avgpts = int(round(float(ru["score"]) / games))

        result.append(
            {
                "rank": ru["rank"],
                "rank_yesterday": ru["rank_yesterday"],
                "rank_week_ago": ru["rank_week_ago"],
                "rank_month_ago": ru["rank_month_ago"],
                "userid": uid,
                "nick": nick,
                "fullname": fullname,
                "chall": chall,
                "fairplay": fairplay,
                "newbag": new_bag,
                "inactive": inactive,
                "elo": ru["elo"],
                "elo_yesterday": ru["elo_yesterday"],
                "elo_week_ago": ru["elo_week_ago"],
                "elo_month_ago": ru["elo_month_ago"],
                "games": games,
                "games_yesterday": ru["games_yesterday"],
                "games_week_ago": ru["games_week_ago"],
                "games_month_ago": ru["games_month_ago"],
                "ratio": ratio,
                "avgpts": avgpts
            }
        )

    return result


def _recentlist(cuid, versus, max_len):
    """ Return a list of recent games for the indicated user, eventually
        filtered by the opponent id (versus) """
    if cuid is None:
        return []
    result = []
    # Obtain a list of recently finished games where the indicated user was a player
    rlist = GameModel.list_finished_games(cuid, versus=versus, max_len=max_len)
    # Multi-fetch the opponents in the list into a dictionary
    opponents = fetch_users(rlist, lambda g: g["opp"])
    for g in rlist:
        opp = g["opp"]
        if opp is None:
            # Autoplayer opponent
            nick = Game.autoplayer_name(g["robot_level"])
        else:
            # Human opponent
            u = opponents[opp]  # Was User.load(opp)
            nick = u.nickname()

        # Calculate the duration of the game in days, hours, minutes
        ts_start = g["ts"]
        ts_end = g["ts_last_move"]

        prefs = g["prefs"]

        if (ts_start is None) or (ts_end is None):
            days, hours, minutes = (0, 0, 0)
        else:
            td = ts_end - ts_start  # Timedelta
            tsec = td.total_seconds()
            days, tsec = divmod(tsec, 24 * 60 * 60)
            hours, tsec = divmod(tsec, 60 * 60)
            minutes, tsec = divmod(tsec, 60)  # Ignore the remaining seconds

        result.append(
            {
                "url": url_for('board', game=g["uuid"]),
                "opp": nick,
                "opp_is_robot": opp is None,
                "sc0": g["sc0"],
                "sc1": g["sc1"],
                "elo_adj": g["elo_adj"],
                "human_elo_adj": g["human_elo_adj"],
                "ts_last_move": Alphabet.format_timestamp_short(ts_end),
                "days": int(days),
                "hours": int(hours),
                "minutes": int(minutes),
                "duration": Game.get_duration_from_prefs(prefs),
                "manual": Game.manual_wordcheck_from_prefs(prefs)
            }
        )
    return result


def _opponent_waiting(user_id, opp_id):
    """ Return True if the given opponent is waiting on this user's challenge """
    return firebase.check_wait(opp_id, user_id)


def _challengelist():
    """ Return a list of challenges issued or received by the current user """

    result = []
    cuid = User.current_id()

    def is_timed(prefs):
        """ Return True if the challenge is for a timed game """
        if prefs is None:
            return False
        return prefs.get("duration", 0) > 0

    def opp_ready(c):
        """ Returns True if this is a timed challenge
            and the opponent is ready to play """
        if not is_timed(c[1]):
            return False
        # Timed challenge: see if there is a Firebase path indicating
        # that the opponent is waiting for this user
        return _opponent_waiting(cuid, c[0])

    if cuid is not None:

        # List received challenges
        received = list(ChallengeModel.list_received(cuid, max_len=20))
        # List issued challenges
        issued = list(ChallengeModel.list_issued(cuid, max_len=20))
        # Multi-fetch all opponents involved
        opponents = fetch_users(received + issued, lambda c: c[0])
        # List the received challenges
        for c in received:
            u = opponents[c[0]]  # User id
            nick = u.nickname()
            result.append(
                {
                    "received": True,
                    "userid": c[0],
                    "opp": nick,
                    "fullname": u.full_name(),
                    "prefs": c[1],
                    "ts": Alphabet.format_timestamp_short(c[2]),
                    "opp_ready": False
                }
            )
        # List the issued challenges
        for c in issued:
            u = opponents[c[0]]  # User id
            nick = u.nickname()
            result.append(
                {
                    "received": False,
                    "userid": c[0],
                    "opp": nick,
                    "fullname": u.full_name(),
                    "prefs": c[1],
                    "ts": Alphabet.format_timestamp_short(c[2]),
                    "opp_ready": opp_ready(c)
                }
            )
    return result


@app.route("/_ah/start")
def start():
    """ App Engine is starting a fresh instance - warm it up
        by loading word database """
    wdb = Wordbase.dawg()
    ok = u"upphitun" in wdb  # Use a random word to check ('upphitun' means warm-up)
    logging.info(
        u"Start/warmup, instance {0}, ok is {1}"
        .format(os.environ.get("INSTANCE_ID", ""), ok)
    )
    return "", 200


@app.route("/_ah/stop")
def stop():
    """ App Engine is stopping an instance """
    return "", 200


@app.route("/_ah/warmup")
def warmup():
    """ App Engine is starting a fresh instance - warm it up
        by loading word database """
    return start()


@app.route("/submitmove", methods=['POST'])
def submitmove():
    """ Handle a move that is being submitted from the client """

    if not User.current_id():
        return jsonify(result=Error.LOGIN_REQUIRED)

    # This URL should only receive Ajax POSTs from the client
    rq = RequestData(request)
    movelist = rq.get_list("moves")
    movecount = rq.get_int("mcount")
    uuid = rq.get("uuid")

    game = None if uuid is None else Game.load(uuid, use_cache=False)

    if game is None:
        return jsonify(result=Error.GAME_NOT_FOUND)

    # Make sure the client is in sync with the server:
    # check the move count
    if movecount != game.num_moves():
        return jsonify(result=Error.OUT_OF_SYNC)

    if game.player_id_to_move() != User.current_id():
        return jsonify(result=Error.WRONG_USER)

    # Process the movestring
    # Try twice in case of timeout or other exception
    result = None
    for attempt in reversed(range(2)):
        # pylint: disable=broad-except
        try:
            result = _process_move(game, movelist)
        except DeadlineExceededError:
            logging.info("Deadline exceeded in submitmove()")
            result = jsonify(result=Error.SERVER_ERROR)
            # No use attempting to retry if deadline exceeded: get out
            break
        except Exception as e:
            logging.info(
                "Exception in submitmove(): {0} {1}"
                .format(e, "- retrying" if attempt > 0 else "")
                .encode("latin-1")
            )
            if attempt == 0:
                # Final attempt failed
                result = jsonify(result=Error.SERVER_ERROR)
        else:
            # No exception: done
            break
    return result


@app.route("/gamestate", methods=['POST'])
def gamestate():
    """ Returns the current state of a game """

    rq = RequestData(request)
    uuid = rq.get("game")

    user_id = User.current_id()
    game = Game.load(uuid) if uuid and user_id else None

    if not user_id or not game:
        # We must have a logged-in user and a valid game
        return jsonify(ok=False)

    player_index = game.player_index(user_id)
    if player_index is None and not game.is_over:
        # The game is still ongoing and this user is not one of the players:
        # refuse the request
        return jsonify(ok=False)

    return jsonify(ok=True, game=game.client_state(player_index, deep=True))


@app.route("/forceresign", methods=['POST'])
def forceresign():
    """ Forces a tardy user to resign, if the game is overdue """

    user_id = User.current_id()
    if user_id is None:
        # We must have a logged-in user
        return jsonify(result=Error.LOGIN_REQUIRED)

    rq = RequestData(request)
    uuid = rq.get("game")
    movecount = rq.get_int("mcount", -1)

    game = None if uuid is None else Game.load(uuid, use_cache=False)

    if game is None:
        return jsonify(result=Error.GAME_NOT_FOUND)

    # Only the user who is the opponent of the tardy user can force a resign
    if game.player_id(1 - game.player_to_move()) != User.current_id():
        return jsonify(result=Error.WRONG_USER)

    # Make sure the client is in sync with the server:
    # check the move count
    if movecount != game.num_moves():
        return jsonify(result=Error.OUT_OF_SYNC)

    if not game.is_overdue():
        return jsonify(result=Error.GAME_NOT_OVERDUE)

    # Send in a resign move on behalf of the opponent
    return _process_move(game, [u"rsgn"])


@app.route("/wordcheck", methods=['POST'])
def wordcheck():
    """ Check a list of words for validity """

    if not User.current_id():
        # If no user is logged in, we always return False
        return jsonify(ok=False)

    rq = RequestData(request)
    words = rq.get_list("words")
    word = rq["word"]

    # Check the words against the dictionary
    wdb = Wordbase.dawg()
    ok = all([w in wdb for w in words])
    return jsonify(word=word, ok=ok)


@app.route("/gamestats", methods=['POST'])
def gamestats():
    """ Calculate and return statistics on a given finished game """

    rq = RequestData(request)
    uuid = rq.get('game')
    game = None

    if uuid is not None:
        game = Game.load(uuid)
        # Check whether the game is still in progress
        if (game is not None) and not game.is_over():
            # Don't allow looking at the stats in this case
            game = None

    if game is None:
        return jsonify(result=Error.GAME_NOT_FOUND)

    return jsonify(game.statistics())


@app.route("/userstats", methods=['POST'])
def userstats():
    """ Calculate and return statistics on a given user """

    cid = User.current_id()
    if not cid:
        return jsonify(result=Error.LOGIN_REQUIRED)

    rq = RequestData(request)
    uid = rq.get('user', cid)  # Current user is implicit
    user = None

    if uid is not None:
        user = User.load(uid)

    if user is None:
        return jsonify(result=Error.WRONG_USER)

    cuser = User.current()
    stats = user.statistics()

    # Include info on whether this user is a favorite of the current user
    fav = False
    if uid != cuser.id():
        fav = cuser.has_favorite(uid)
    stats["favorite"] = fav

    # Include info on whether the current user has challenged this user
    chall = False
    if uid != cuser.id():
        chall = cuser.has_challenge(uid)
    stats["challenge"] = chall

    return jsonify(stats)


@app.route("/userlist", methods=['POST'])
def userlist():
    """ Return user lists with particular criteria """

    if not User.current_id():
        return jsonify(result=Error.LOGIN_REQUIRED)

    rq = RequestData(request)
    query = rq.get('query')
    spec = rq.get('spec')

    # Disable the in-context cache to save memory
    # (it doesn't give any speed advantage for user lists anyway)
    Context.disable_cache()

    return jsonify(
        result=Error.LEGAL,
        spec=spec,
        userlist=_userlist(query, spec)
    )


@app.route("/gamelist", methods=['POST'])
def gamelist():
    """ Return a list of active games for the current user """

    # Specify "zombies":false to omit zombie games from the returned list
    rq = RequestData(request)
    include_zombies = rq.get_bool('zombies', True)
    # _gamelist() returns an empty list if no user is logged in
    cuid = User.current_id()
    return jsonify(
        result=Error.LEGAL,
        gamelist=_gamelist(cuid, include_zombies)
    )


@app.route("/rating", methods=['POST'])
def rating():
    """ Return the newest Elo ratings table (top 100)
        of a given kind ('all' or 'human') """

    if not User.current_id():
        return jsonify(result=Error.LOGIN_REQUIRED)

    rq = RequestData(request)
    kind = rq.get('kind', 'all')

    return jsonify(result=Error.LEGAL, rating=_rating(kind))


@app.route("/recentlist", methods=['POST'])
def recentlist():
    """ Return a list of recently completed games for the indicated user """

    rq = RequestData(request)
    user_id = rq.get('user')
    versus = rq.get('versus')
    count = rq.get_int("count", 14)  # Default number of recent games to return

    # Limit count to 50 games
    if count > 50:
        count = 50
    elif count < 1:
        count = 1

    if user_id is None:
        user_id = User.current_id()

    # _recentlist() returns an empty list for a nonexistent user

    return jsonify(
        result=Error.LEGAL,
        recentlist=_recentlist(user_id, versus=versus, max_len=count),
    )


@app.route("/challengelist", methods=['POST'])
def challengelist():
    """ Return a list of challenges issued or received by the current user """
    # _challengelist() returns an empty list if no user is logged in
    return jsonify(result=Error.LEGAL, challengelist=_challengelist())


@app.route("/favorite", methods=['POST'])
def favorite():
    """ Create or delete an A-favors-B relation """

    user = User.current()
    if user is None:
        # We must have a logged-in user
        return jsonify(result=Error.LOGIN_REQUIRED)

    rq = RequestData(request)
    destuser = rq.get('destuser')
    action = rq.get('action', u"add")

    if destuser is not None:
        if action == u"add":
            user.add_favorite(destuser)
        elif action == u"delete":
            user.del_favorite(destuser)

    return jsonify(result=Error.LEGAL)


@app.route("/challenge", methods=['POST'])
def challenge():
    """ Create or delete an A-challenges-B relation """

    user = User.current()
    if user is None:
        # We must have a logged-in user
        return jsonify(result=Error.LOGIN_REQUIRED)

    rq = RequestData(request)
    destuser = rq.get('destuser')
    if not destuser:
        return jsonify(result=Error.WRONG_USER)
    action = rq.get('action', u"issue")
    duration = rq.get_int("duration")
    fairplay = rq.get_bool('fairplay')
    new_bag = rq.get_bool('newbag')
    manual = rq.get_bool('manual')

    # Ensure that the duration is reasonable
    if duration < 0:
        duration = 0
    elif duration > 90:
        duration = 90

    if action == u"issue":
        user.issue_challenge(
            destuser,
            {
                "duration": duration,
                "fairplay": fairplay,
                "newbag": new_bag,
                "manual": manual
            },
        )
    elif action == u"retract":
        user.retract_challenge(destuser)
    elif action == u"decline":
        # Decline challenge previously made by the destuser (really srcuser)
        user.decline_challenge(destuser)
    elif action == u"accept":
        # Accept a challenge previously made by the destuser (really srcuser)
        user.accept_challenge(destuser)
    # Notify the destination user via a
    # Firebase notification to /user/[user_id]/challenge
    # main.html listens to this
    firebase.send_update("user", destuser, "challenge")

    return jsonify(result=Error.LEGAL)


@app.route("/setuserpref", methods=['POST'])
def setuserpref():
    """ Set a user preference """

    user = User.current()
    if user is None:
        # We must have a logged-in user
        return jsonify(result=Error.LOGIN_REQUIRED)

    rq = RequestData(request)

    # Check for the beginner preference and convert it to bool if we can
    beginner = rq.get_bool('beginner', None)
    # Setting a new state for the beginner preference
    if beginner is not None:
        user.set_beginner(beginner)

    # Check for the ready state and convert it to bool if we can
    ready = rq.get_bool('ready', None)
    # Setting a new state for the ready preference
    if ready is not None:
        user.set_ready(ready)

    # Check for the ready_timed state and convert it to bool if we can
    ready_timed = rq.get_bool('ready_timed', None)
    # Setting a new state for the ready_timed preference
    if ready_timed is not None:
        user.set_ready_timed(ready_timed)

    user.update()

    return jsonify(result=Error.LEGAL)


@app.route("/onlinecheck", methods=['POST'])
def onlinecheck():
    """ Check whether a particular user is online """

    if not User.current_id():
        # We must have a logged-in user
        return jsonify(online=False)

    rq = RequestData(request)
    user_id = rq.get('user')
    online = False
    if user_id is not None:
        online = firebase.check_presence(user_id)
    return jsonify(online=online)


@app.route("/waitcheck", methods=['POST'])
def waitcheck():
    """ Check whether a particular opponent is waiting on a challenge """

    if not User.current_id():
        # We must have a logged-in user
        return jsonify(waiting=False)

    rq = RequestData(request)
    opp_id = rq.get('user')
    waiting = False
    if opp_id is not None:
        waiting = _opponent_waiting(User.current_id(), opp_id)
    return jsonify(userid=opp_id, waiting=waiting)


@app.route("/cancelwait", methods=['POST'])
def cancelwait():
    """ A wait on a challenge has been cancelled """

    if not User.current_id():
        # We must have a logged-in user
        return jsonify(ok=False)

    rq = RequestData(request)
    user_id = rq.get('user')
    opp_id = rq.get('opp')

    if not user_id or not opp_id:
        return jsonify(ok=False)

    # Delete the current wait and force update of the opponent's challenge list
    msg = {
        "user/" + user_id + "/wait/" + opp_id: None,
        "user/" + opp_id: {"challenge": datetime.utcnow().isoformat()},
    }
    firebase.send_message(msg)

    return jsonify(ok=True)


@app.route("/chatmsg", methods=['POST'])
def chatmsg():
    """ Send a chat message on a conversation channel """

    rq = RequestData(request)
    channel = rq["channel"]
    msg = rq["msg"]
    uuid = u""

    user_id = User.current_id()
    if not user_id or not channel:
        # We must have a logged-in user and a valid channel
        return jsonify(ok=False)

    game = None
    if channel.startswith(u"game:"):
        # Send notifications to both players on the game channel
        uuid = channel[5:][:36]  # The game id
        if uuid:
            game = Game.load(uuid)

    if game is None or not game.has_player(user_id):
        # The logged-in user must be a player in the game
        return jsonify(ok=False)

    # Add a message entity to the data store and remember its timestamp
    ts = ChatModel.add_msg(channel, user_id, msg)

    if msg:
        # No need to send empty messages, which are to be interpreted
        # as read confirmations
        # The message to be sent in JSON form via Firebase
        md = dict(
            game=uuid,
            from_userid=user_id,
            msg=msg,
            ts=Alphabet.format_timestamp(ts)
        )
        msg = {}
        for p in range(0, 2):
            # Send a Firebase notification to /game/[gameid]/[userid]/chat
            msg["game/" + uuid + "/" + game.player_id(p) + "/chat"] = md
        firebase.send_message(msg)

    return jsonify(ok=True)


@app.route("/chatload", methods=['POST'])
def chatload():
    """ Load all chat messages on a conversation channel """

    rq = RequestData(request)
    channel = rq["channel"]

    user_id = User.current_id()
    if not user_id or not channel:
        # We must have a logged-in user and a valid channel
        return jsonify(ok=False)

    game = None
    if channel.startswith(u"game:"):
        uuid = channel[5:][:36]  # The game id
        if uuid:
            game = Game.load(uuid)

    if game is None or not game.has_player(user_id):
        # The logged-in user must be a player in the game
        return jsonify(ok=False)

    # Return the messages sorted in ascending timestamp order.
    # ChatModel.list_conversations returns them in descending
    # order since its maxlen limit cuts off the oldest messages.
    messages = [
        dict(
            from_userid=cm["user"],
            msg=cm["msg"],
            ts=Alphabet.format_timestamp(cm["ts"])
        )
        for cm in sorted(ChatModel.list_conversation(channel), key=lambda x: x["ts"])
    ]

    return jsonify(ok=True, messages=messages)


@app.route("/review")
def review():
    """ Show game review page """

    # Only logged-in users who are paying friends can view this page
    user = User.current()
    if user is None:
        # User hasn't logged in yet: redirect to login page
        return redirect(url_for('login'))

    if not user.has_paid():
        # Only paying users can see game reviews
        return redirect(url_for('friend', action=1))

    game = None
    uuid = request.args.get("game", None)

    if uuid is not None:
        # Attempt to load the game whose id is in the URL query string
        game = Game.load(uuid)

    if game is None or not game.is_over():
        # The game is not found: abort
        return redirect(url_for("main"))

    try:
        move_number = int(request.args.get("move", "0"))
    except (TypeError, ValueError):
        move_number = 0

    if move_number > game.num_moves():
        move_number = game.num_moves()
    elif move_number < 0:
        move_number = 0

    state = game.state_after_move(move_number if move_number == 0 else move_number - 1)
    player_index = state.player_to_move()

    best_moves = None
    if game.allows_best_moves():

        # Serialize access to the following section
        with _autoplayer_lock:

            # Show best moves if available and it is proper to do so (i.e. the game is finished)
            apl = AutoPlayer(state)
            # 19 is what fits on screen
            best_moves = apl.generate_best_moves(19)

    if game.has_player(user.id()):
        # Look at the game from the point of view of this player
        user_index = game.player_index(user.id())
    else:
        # This is an outside spectator: look at it from the point of view of
        # player 0, or the human player if player 0 is an autoplayer
        user_index = 1 if game.is_autoplayer(0) else 0

    return render_template(
        "review.html",
        game=game,
        state=state,
        player_index=player_index,
        user_index=user_index,
        move_number=move_number,
        best_moves=best_moves
    )


@app.route("/bestmoves", methods=["POST"])
def bestmoves():
    """ Return a list of the best possible moves in a game
        at a given point """

    user = User.current()
    if user is None:
        # User hasn't logged in
        return jsonify(result=Error.LOGIN_REQUIRED)
    # !!! TODO
    if False:  # not user.has_paid():
        # User must be a paying friend
        return jsonify(result=Error.USER_MUST_BE_FRIEND)

    rq = RequestData(request)

    uuid = rq.get("game")
    # Attempt to load the game whose id is in the URL query string
    game = None if uuid is None else Game.load(uuid)

    if game is None or not game.is_over():
        # The game is not found or still in progress: abort
        return jsonify(result=Error.GAME_NOT_FOUND)

    move_number = rq.get_int("move")
    if move_number > game.num_moves():
        move_number = game.num_moves()
    elif move_number < 0:
        move_number = 0

    state = game.state_after_move(
        move_number if move_number == 0 else move_number - 1
    )
    player_index = state.player_to_move()

    best_moves = None
    if game.allows_best_moves():

        # Serialize access to the following section
        with _autoplayer_lock:

            # Show best moves if available and it is proper to do so (i.e. the game is finished)
            apl = AutoPlayer(state)
            # Ask for max 19 moves because that is what fits on screen
            best_moves = [
                (player_index, m.summary(state))
                for m, _ in apl.generate_best_moves(19)
            ]

    if game.has_player(user.id()):
        # Look at the game from the point of view of this player
        user_index = game.player_index(user.id())
    else:
        # This is an outside spectator: look at it from the point of view of
        # player 0, or the human player if player 0 is an autoplayer
        user_index = 1 if game.is_autoplayer(0) else 0

    return jsonify(
        result=Error.LEGAL,
        move_number=move_number,
        player_index=player_index,
        user_index=user_index,
        player_rack=state.rack_details(player_index),
        best_moves=best_moves
    )


class UserForm:
    """ Encapsulates the data in the user preferences form """

    def __init__(self, usr=None):
        self.logout_url = User.logout_url(_LOGOUT_URL)
        if usr:
            self.init_from_user(usr)
        else:
            self.nickname = u''
            self.full_name = u''
            self.email = u''
            self.audio = True
            self.fanfare = True
            self.beginner = True
            self.fairplay = False  # Defaults to False, must be explicitly set to True
            self.newbag = False  # Defaults to False, must be explicitly set to True
            self.friend = False

    def init_from_form(self, form):
        """ The form has been submitted after editing: retrieve the entered data """
        try:
            self.nickname = u'' + form['nickname'].strip()
        except (TypeError, ValueError, KeyError):
            pass
        try:
            self.full_name = u'' + form['full_name'].strip()
        except (TypeError, ValueError, KeyError):
            pass
        try:
            self.email = u'' + form['email'].strip()
        except (TypeError, ValueError, KeyError):
            pass
        try:
            self.audio = 'audio' in form  # State of the checkbox
            self.fanfare = 'fanfare' in form
            self.beginner = 'beginner' in form
            self.fairplay = 'fairplay' in form
            self.newbag = 'newbag' in form
        except (TypeError, ValueError, KeyError):
            pass

    def init_from_dict(self, d):
        """ The form has been submitted after editing: retrieve the entered data """
        try:
            self.nickname = u'' + d.get("nickname", "").strip()
        except (TypeError, ValueError, KeyError):
            pass
        try:
            self.full_name = u'' + d.get("full_name", "").strip()
        except (TypeError, ValueError, KeyError):
            pass
        try:
            self.email = u'' + d.get("email", "").strip()
        except (TypeError, ValueError, KeyError):
            pass
        try:
            self.audio = bool(d.get("audio", False))
            self.fanfare = bool(d.get("fanfare", False))
            self.beginner = bool(d.get("beginner", False))
            self.fairplay = bool(d.get("fairplay", False))
            self.newbag = bool(d.get("newbag", False))
        except (TypeError, ValueError, KeyError):
            pass

    def init_from_user(self, usr):
        """ Load the data to be edited upon initial display of the form """
        self.nickname = usr.nickname()
        self.full_name = usr.full_name()
        self.email = usr.email()
        self.audio = usr.audio()
        self.fanfare = usr.fanfare()
        self.beginner = usr.beginner()
        self.fairplay = usr.fairplay()
        self.newbag = usr.new_bag()
        self.friend = usr.friend()

    def validate(self):
        """ Check the current form data for validity
            and return a dict of errors, if any """
        errors = dict()
        # pylint: disable=bad-continuation
        if not self.nickname:
            errors['nickname'] = u"Notandi verður að hafa einkenni"
        elif (
            self.nickname[0] not in Alphabet.full_order
            and self.nickname[0] not in Alphabet.full_upper
        ):
            errors['nickname'] = u"Einkenni verður að byrja á bókstaf"
        elif len(self.nickname) > 15:
            errors['nickname'] = u"Einkenni má ekki vera lengra en 15 stafir"
        elif u'"' in self.nickname:
            errors['nickname'] = u"Einkenni má ekki innihalda gæsalappir"
        if u'"' in self.full_name:
            errors['full_name'] = u"Nafn má ekki innihalda gæsalappir"
        if self.email and u'@' not in self.email:
            errors['email'] = u"Tölvupóstfang verður að innihalda @-merki"
        return errors

    def store(self, usr):
        """ Store validated form data back into the user entity """
        usr.set_nickname(self.nickname)
        usr.set_full_name(self.full_name)
        usr.set_email(self.email)
        usr.set_audio(self.audio)
        usr.set_fanfare(self.fanfare)
        usr.set_beginner(self.beginner)
        usr.set_fairplay(self.fairplay)
        usr.set_new_bag(self.newbag)
        usr.update()

    def as_dict(self):
        """ Return the user preferences as a dictionary """
        return self.__dict__


@app.route("/userprefs", methods=['GET', 'POST'])
def userprefs():
    """ Handler for the user preferences page """

    user = User.current()
    if user is None:
        # User hasn't logged in yet: redirect to login page
        return redirect(users.create_login_url(url_for("userprefs")))

    uf = UserForm()
    err = dict()

    # The URL to go back to, if not main.html
    from_url = request.args.get("from", None)

    if request.method == 'GET':
        # Entering the form for the first time: load the user data
        uf.init_from_user(user)
    elif request.method == 'POST':
        # Attempting to submit modified data: retrieve it and validate
        uf.init_from_form(request.form)
        err = uf.validate()
        if not err:
            # All is fine: store the data back in the user entity
            uf.store(user)
            return redirect(from_url or url_for("main"))

    # Render the form with the current data and error messages, if any
    return render_template("userprefs.html", uf=uf, err=err, from_url=from_url)


@app.route("/loaduserprefs", methods=['POST'])
def loaduserprefs():
    """ Fetch the preferences of the current user in JSON form """

    user = User.current()
    if user is None:
        # User hasn't logged in
        return jsonify(ok=False)

    # Return the user preferences in JSON form
    uf = UserForm(user)
    return jsonify(ok=True, userprefs=uf.as_dict())


@app.route("/saveuserprefs", methods=['POST'])
def saveuserprefs():
    """ Fetch the preferences of the current user in JSON form """

    user = User.current()
    if user is None:
        # User hasn't logged in
        return jsonify(ok=False)

    j = request.get_json(silent=True)

    # Return the user preferences in JSON form
    uf = UserForm()
    uf.init_from_dict(j)
    err = uf.validate()
    if not err:
        uf.store(user)
        return jsonify(ok=True)
    return jsonify(ok=False, err=err)


@app.route("/wait")
def wait():
    """ Show page to wait for a timed game to start """

    user = User.current()
    if user is None:
        # User hasn't logged in yet: redirect to login page
        return redirect(url_for('login'))

    # Get the opponent id
    opp = request.args.get("opp", None)
    if opp is None or opp.startswith(u"robot-"):
        return redirect(url_for("main", tab="2"))  # Go directly to opponents tab

    # Find the challenge being accepted
    found, prefs = user.find_challenge(opp)
    if not found:
        # No challenge existed between the users: redirect to main page
        return redirect(url_for("main"))

    opp_user = User.load(opp)
    if opp_user is None:
        # Opponent id not found
        return redirect(url_for("main"))

    # Notify the opponent of a change in the challenge list
    # via a Firebase notification to /user/[user_id]/challenge
    msg = {
        "user/" + opp: {"challenge": datetime.utcnow().isoformat()},
        "user/" + user.id() + "/wait/" + opp: True
    }
    firebase.send_message(msg)

    # Create a Firebase token for the logged-in user
    # to enable refreshing of the client page when
    # the user state changes (game moves made, challenges
    # issued or accepted, etc.)
    firebase_token = firebase.create_custom_token(user.id())

    # Go to the wait page
    return render_template(
        "wait.html", user=user, opp=opp_user, prefs=prefs, firebase_token=firebase_token
    )


@app.route("/newgame")
def newgame():
    """ Show page to initiate a new game """

    user = User.current()
    if user is None:
        # User hasn't logged in yet: redirect to login page
        return redirect(url_for('login'))

    # Get the opponent id
    opp = request.args.get("opp", None)

    # Is this a reverse action, i.e. the challenger initiating a timed game,
    # instead of the challenged player initiating a normal one?
    rev = request.args.get("rev", None) is not None

    if opp is None:
        return redirect(url_for("main", tab="2"))  # Go directly to opponents tab

    if opp.startswith(u"robot-"):
        # Start a new game against an autoplayer (robot)
        robot_level = int(opp[6:])
        # Play the game with the new bag if the user prefers it
        prefs = {"newbag": True} if user.new_bag() else None
        game = Game.new(user.id(), None, robot_level, prefs=prefs)
        return redirect(url_for("board", game=game.id()))

    # Start a new game between two human users
    if rev:
        # Timed game: load the opponent
        opp_user = User.load(opp)
        if opp_user is None:
            return redirect(url_for("main"))
        # In this case, the opponent accepts the challenge
        found, prefs = opp_user.accept_challenge(user.id())
    else:
        # The current user accepts the challenge
        found, prefs = user.accept_challenge(opp)

    if not found:
        # No challenge existed between the users: redirect to main page
        return redirect(url_for("main"))

    # Create a fresh game object
    game = Game.new(user.id(), opp, 0, prefs)

    # Notify the opponent's main.html that there is a new game
    # !!! board.html eventually needs to listen to this as well
    msg = {"user/" + opp + "/move": datetime.utcnow().isoformat()}

    # If this is a timed game, notify the waiting party
    if prefs and prefs.get("duration", 0) > 0:
        msg["user/" + opp + "/wait/" + user.id()] = {"game": game.id()}

    firebase.send_message(msg)

    # Go to the game page
    return redirect(url_for("board", game=game.id()))


@app.route("/initgame", methods=['POST'])
def initgame():
    """ Create a new game and return its UUID """

    user = User.current()
    if user is None:
        # Must have logged-in user
        return jsonify(ok=False)

    rq = RequestData(request)
    # Get the opponent id
    opp = rq.get("opp")
    if opp is None:
        return jsonify(ok=False)

    # Is this a reverse action, i.e. the challenger initiating a timed game,
    # instead of the challenged player initiating a normal one?
    rev = rq.get_bool("rev")

    if opp.startswith(u"robot-"):
        # Start a new game against an autoplayer (robot)
        robot_level = int(opp[6:])
        # Play the game with the new bag if the user prefers it
        prefs = {"newbag": True} if user.new_bag() else None
        game = Game.new(user.id(), None, robot_level, prefs=prefs)
        return jsonify(ok=True, uuid=game.id())

    # Start a new game between two human users
    if rev:
        # Timed game: load the opponent
        opp_user = User.load(opp)
        if opp_user is None:
            return jsonify(ok=False)
        # In this case, the opponent accepts the challenge
        found, prefs = opp_user.accept_challenge(user.id())
    else:
        # The current user accepts the challenge
        found, prefs = user.accept_challenge(opp)

    if not found:
        # No challenge existed between the users
<<<<<<< HEAD
        return jsonify(ok=False)
=======
        return jsonify(ok = False)
>>>>>>> de843ccd

    # Create a fresh game object
    game = Game.new(user.id(), opp, 0, prefs)

    # Notify the opponent's main.html that there is a new game
    # !!! board.html eventually needs to listen to this as well
    msg = {"user/" + opp + "/move": datetime.utcnow().isoformat()}

    # If this is a timed game, notify the waiting party
    if prefs and prefs.get("duration", 0) > 0:
        msg["user/" + opp + "/wait/" + user.id()] = {"game": game.id()}

    firebase.send_message(msg)

    # Go to the game page
    return jsonify(ok=True, uuid=game.id())


@app.route("/board")
def board():
    """ The main game page """

    uuid = request.args.get("game", None)
    # Requesting a look at a newly finished game
    zombie = request.args.get("zombie", None)
    try:
        # If the og argument is present, it indicates that OpenGraph data
        # should be included in the page header, from the point of view of
        # the player that the argument represents (i.e. og=0 or og=1).
        # If og=-1, OpenGraph data should be included but from a neutral
        # (third party) point of view.
        og = request.args.get("og", None)
        if og is not None:
            # This should be a player index: -1 (third party), 0 or 1
            og = int(og)  # May throw an exception
            if og < -1:
                og = -1
            elif og > 1:
                og = 1
    except (TypeError, ValueError):
        og = None

    game = None
    if uuid:
        # Attempt to load the game whose id is in the URL query string
        game = Game.load(uuid, use_cache=False)

    if game is None:
        # No active game to display: go back to main screen
        return redirect(url_for("main"))

    user = User.current()
    is_over = game.is_over()
    opp = None  # The opponent

    if not is_over:
        # Game still in progress
        if user is None:
            # User hasn't logged in yet: redirect to login page
            return redirect(url_for('login'))
        if not game.has_player(user.id()):
            # This user is not a party to the game: redirect to main page
            return redirect(url_for("main"))

    # user can be None if the game is over - we do not require a login in that case
    player_index = None if user is None else game.player_index(user.id())

    # If a logged-in user is looking at the board, we create a Firebase
    # token in order to maintain presence info
    firebase_token = None if user is None else firebase.create_custom_token(user.id())

    if player_index is not None and not game.is_autoplayer(1 - player_index):
        # Load information about the opponent
        opp = User.load(game.player_id(1 - player_index))

    if zombie and player_index is not None:
        # This is a newly finished game that is now being viewed by clicking
        # on it from a zombie list: remove it from the list
        ZombieModel.del_game(game.id(), user.id())

    ogd = None  # OpenGraph data
    if og is not None and is_over:
        # This game is a valid and visible OpenGraph object
        # Calculate the OpenGraph stuff to be included in the page header
        pix = 0 if og < 0 else og  # Player indexing
        sc = game.final_scores()
        winner = game.winning_player()  # -1 if draw
        bingoes = game.bingoes()
        ogd = dict(
            og=og,
            player0=game.player_nickname(pix),
            player1=game.player_nickname(1 - pix),
            winner=winner,
            win=False if og == -1 else (og == winner),
            draw=(winner == -1),
            score0=str(sc[pix]),
            score1=str(sc[1 - pix]),
            bingo0=bingoes[pix],
            bingo1=bingoes[1 - pix]
        )

    # Delete the Firebase subtree for this game,
    # to get earlier move and chat notifications out of the way
    if firebase_token is not None:
        msg = {
            "game/" + game.id() + "/" + user.id(): None,
            "user/" + user.id() + "/wait": None
        }
        firebase.send_message(msg)
        # No need to clear other stuff on the /user/[user_id]/ path,
        # since we're not listening to it in board.html

    return render_template(
        "board.html",
        game=game,
        user=user,
        opp=opp,
        player_index=player_index,
        zombie=bool(zombie),
        time_info=game.time_info(),
        og=ogd,  # OpenGraph data
        firebase_token=firebase_token
    )


@app.route("/gameover", methods=['POST'])
def gameover():
    """ A player has seen a game finish: remove it from
        the zombie list, if it is there """

    cuid = User.current_id()
    if not cuid:
        # We must have a logged-in user
        return jsonify(result=Error.LOGIN_REQUIRED)

    rq = RequestData(request)
    game_id = rq.get('game')
    user_id = rq.get('player')

    if not game_id or cuid != user_id:
        # A user can only remove her own games from the zombie list
        return jsonify(result=Error.GAME_NOT_FOUND)

    ZombieModel.del_game(game_id, user_id)

    return jsonify(result=Error.LEGAL)


@app.route("/friend")
def friend():
    """ Page for users to register or unregister themselves
        as friends of Netskrafl """
    user = User.current()
    if user is None:
        return redirect(url_for("login"))
    try:
        action = int(request.args.get("action", "0"))
    except (TypeError, ValueError):
        action = 0
    if action == 0:
        # Launch the actual payment procedure
        # render_template displays a thank-you note in this case
        pass
    elif action == 1:
        # Display a friendship promotion
        pass
    elif action == 2:
        # Request to cancel a friendship
        if not user.friend():
            # Not a friend: nothing to cancel
            return redirect(url_for("main"))
    elif action == 3:
        # Actually cancel a friendship
        if not user.friend():
            # Not a friend: nothing to cancel
            return redirect(url_for("main"))
        billing.cancel_friend(user)

    return render_template("friend.html", user=user, action=action)


@app.route("/promo", methods=['POST'])
def promo():
    """ Return promotional HTML corresponding to a given key (category) """
    user = User.current()
    if user is None:
        return u"<p>Notandi er ekki innskráður</p>", 401  # Unauthorized
    rq = RequestData(request)
    key = rq.get("key", "")
    VALID_PROMOS = {"friend", "krafla"}
    if key not in VALID_PROMOS:
        key = "error"
    return render_template("promo-" + key + ".html", user=user)


@app.route("/signup", methods=['GET'])
def signup():
    """ Sign up as a friend, enter card info, etc. """
    user = User.current()
    if user is None:
        return redirect(url_for("login"))
    return render_template("signup.html", user=user)


@app.route("/skilmalar", methods=['GET'])
def skilmalar():
    """ Conditions """
    user = User.current()
    if user is None:
        return redirect(url_for("login"))
    return render_template("skilmalar.html", user=user)


@app.route("/billing", methods=['GET', 'POST'])
def handle_billing():
    """ Receive signup and billing confirmations """
    return billing.handle(request)


@app.route("/")
def main():
    """ Handler for the main (index) page """

    user = User.current()
    if user is None:
        # User hasn't logged in yet: redirect to login page
        return redirect(url_for('login'))

    # Initial tab to show, if any
    tab = request.args.get("tab", None)

    uid = user.id()

    # Create a Firebase token for the logged-0in user
    # to enable refreshing of the client page when
    # the user state changes (game moves made, challenges
    # issued or accepted, etc.)
    firebase_token = firebase.create_custom_token(uid)

    # Promotion display logic
    promo_to_show = None
    promos = []
    if random.randint(1, _PROMO_FREQUENCY) == 1:
        # Once every N times, check whether this user may be due for
        # a promotion display

        # promo = 'krafla' # Un-comment this to enable promo

        # The list_promotions call yields a list of timestamps
        if promo_to_show:
            promos = sorted(list(PromoModel.list_promotions(uid, promo_to_show)))
            now = datetime.utcnow()
            if len(promos) >= _PROMO_COUNT:
                # Already seen too many of these
                promo_to_show = None
            elif promos and (now - promos[-1] < _PROMO_INTERVAL):
                # Less than one interval since last promo was displayed:
                # don't display this one
                promo_to_show = None

    if promo_to_show:
        # Note the fact that we have displayed this promotion to this user
        logging.info(
            "Displaying promo {1} to user {0} who has already seen it {2} times"
            .format(uid, promo_to_show, len(promos))
        )
        PromoModel.add_promotion(uid, promo_to_show)

    # Get earlier challenge, move and wait notifications out of the way
    msg = {"challenge": None, "move": None, "wait": None}
    firebase.send_message(msg, "user", uid)

    return render_template(
        "main.html",
        user=user,
        tab=tab,
        firebase_token=firebase_token,
        promo=promo_to_show
    )


@app.route("/login")
def login():
    """ Handler for the login & greeting page """
    login_url = users.create_login_url("/")
    return render_template("login.html", login_url=login_url)


# pylint: disable=redefined-builtin
@app.route("/help")
def help():
    """ Show help page """
    user = User.current()
    # We tolerate a null (not logged in) user here
    return render_template("nshelp.html", user=user, tab=None)


@app.route("/rawhelp")
def rawhelp():
    """ Return raw help page HTML """

    def override_url_for(endpoint, **values):
        """ Convert URLs from old-format plain ones to single-page fancy ones """
        if endpoint in {'twoletter', 'newbag', 'userprefs'}:
            # Insert special token that will be caught by client-side
            # code and converted to an action in the single-page UI
            return "$$" + endpoint + "$$"
        return url_for(endpoint, **values)

    return render_template("rawhelp.html", url_for=override_url_for)


@app.route("/twoletter")
def twoletter():
    """ Show help page """
    user = User.current()
    # We tolerate a null (not logged in) user here
    return render_template("nshelp.html", user=user, tab="twoletter")


@app.route("/faq")
def faq():
    """ Show help page """
    user = User.current()
    # We tolerate a null (not logged in) user here
    return render_template("nshelp.html", user=user, tab="faq")


@app.route("/page")
def page():
    """ Show single-page UI test """
    user = User.current()
    login_url = users.create_login_url("/page")
    if user is None:
        firebase_token = ""
    else:
        firebase_token = firebase.create_custom_token(user.id())
    return render_template(
        "page.html",
        user=user,
        firebase_token=firebase_token,
        login_url=login_url
    )


@app.route("/newbag")
def newbag():
    """ Show help page """
    user = User.current()
    # We tolerate a null (not logged in) user here
    return render_template("nshelp.html", user=user, tab="newbag")


# noinspection PyUnusedLocal
# pylint: disable=unused-argument
@app.errorhandler(404)
def page_not_found(e):
    """ Return a custom 404 error """
    return u'Þessi vefslóð er ekki rétt', 404


@app.errorhandler(500)
def server_error(e):
    """ Return a custom 500 error """
    return u'Eftirfarandi villa kom upp: {}'.format(e), 500


# Run a default Flask web server for testing if invoked directly as a main program

if __name__ == "__main__":
    app.run(debug=True)<|MERGE_RESOLUTION|>--- conflicted
+++ resolved
@@ -1850,11 +1850,7 @@
 
     if not found:
         # No challenge existed between the users
-<<<<<<< HEAD
         return jsonify(ok=False)
-=======
-        return jsonify(ok = False)
->>>>>>> de843ccd
 
     # Create a fresh game object
     game = Game.new(user.id(), opp, 0, prefs)
