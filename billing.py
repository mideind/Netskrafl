--- conflicted
+++ resolved
@@ -71,11 +71,7 @@
         """ Return the secret key value, which is a bytes object """
         if not self._SC_SECRET_KEY:
             _Secret.load()
-<<<<<<< HEAD
         assert self._SC_SECRET_KEY is not None
-=======
-        assert self._SC_SECRET_KEY
->>>>>>> b8b4581b
         return self._SC_SECRET_KEY
 
     @property
@@ -83,11 +79,7 @@
         """ Return the client UUID """
         if not self._SC_CLIENT_UUID:
             _Secret.load()
-<<<<<<< HEAD
         assert self._SC_CLIENT_UUID is not None
-=======
-        assert self._SC_CLIENT_UUID
->>>>>>> b8b4581b
         return self._SC_CLIENT_UUID
 
     @property
