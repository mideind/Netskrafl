--- conflicted
+++ resolved
@@ -5,9 +5,6 @@
 hralestðu
 ennig
 gínðu
-<<<<<<< HEAD
-býj
-=======
 sigrihr
 sigrihra
 sigrihran
@@ -137,4 +134,4 @@
 blýlegs
 blýlega
 blýlegur
->>>>>>> 1a036660
+býj