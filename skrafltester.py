--- conflicted
+++ resolved
@@ -147,11 +147,7 @@
     # on behalf of the player.
 
     # Initial, empty game state
-<<<<<<< HEAD
-    state = State(tileset=current_tileset(), drawtiles=True)
-=======
     state = State(tileset=current_tileset(), drawtiles=True, board_type="standard")
->>>>>>> 27fbaa30
 
     print("After initial draw, bag contains {0} tiles".format(state.bag().num_tiles()))
     print("Bag contents are:\n{0}".format(state.bag().contents()))
