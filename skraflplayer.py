"""

    Skraflplayer - an automatic SCRABBLE(tm) player

    Copyright (C) 2020 Miðeind ehf.
    Author: Vilhjálmur Þorsteinsson

    The GNU General Public License, version 3, applies to this software.
    For further information, see https://github.com/mideind/Netskrafl

    This module finds and ranks all legal moves on
    a SCRABBLE(tm)-like board.

    The algorithm is based on the classic paper by Appel & Jacobson,
    "The World's Fastest Scrabble Program",
    http://www.cs.cmu.edu/afs/cs/academic/class/15451-s06/www/lectures/scrabble.pdf

    The main class in the module is called AutoPlayer. Given a game State,
    it finds all legal moves, ranks them and returns the 'best'
    (currently the highest-scoring) move.

    Moves are found by examining each one-dimensional Axis of the board
    in turn, i.e. 15 rows and 15 columns for a total of 30 axes.
    For each Axis an array of Squares is constructed. The cross-check set
    of each empty Square is calculated, i.e. the set of letters that form
    valid words by connecting with word parts across the square's Axis.
    To save processing time, the cross-check sets are also intersected with
    the letters in the rack, unless the rack contains a blank tile.

    Any empty square with a non-null cross-check set or adjacent to
    a covered square within the axis is a potential anchor square.
    Each anchor square is examined in turn, from "left" to "right".
    The algorithm roughly proceeds as follows:

    1) Count the number of empty non-anchor squares to the left of
        the anchor. Call the number 'maxleft'.
    2) Generate all permutations of rack tiles found by navigating
        from the root of the DAWG, of length 1..maxleft, i.e. all
        possible word beginnings from the rack.
    3) For each such permutation, attempt to complete the
        word by placing the rest of the available tiles on the
        anchor square and to its right.
    4) In any case, even if maxleft=0, place a starting tile on the
        anchor square and attempt to complete a word to its right.
    5) When placing a tile on the anchor square or to its right,
        do so under three constraints: (a) the cross-check
        set of the square in question; (b) that there is
        a path in the DAWG corresponding to the tiles that have
        been laid down so far, incl. step 2 and 3; (c) a matching
        tile is still available in the rack (with blank tiles always
        matching).
    6) If extending to the right and coming to a tile that is
        already on the board, it must correspond to the DAWG path
        being followed.
    7) If we are running off the edge of the axis, or have come
        to an empty square, and we are at a final node in the
        DAWG indicating that a word is completed, we have a candidate
        move. Calculate its score and add it to the list of potential
        moves.

    Steps 1)-3) above are mostly implemented in the class LeftPartNavigator,
    while steps 4)-7) are found in ExtendRightNavigator. These classes
    correspond to the Appel & Jacobson LeftPart and ExtendRight functions.

    Note: SCRABBLE is a registered trademark. This software or its author
    are in no way affiliated with or endorsed by the owners or licensees
    of the SCRABBLE trademark.

"""

from __future__ import annotations

from typing import Optional, List, Tuple, Dict, cast

<<<<<<< HEAD
from random import randint
=======
import random
>>>>>>> 27fbaa30

from dawgdictionary import Wordbase
from languages import Alphabet, current_alphabet
from skraflmechanics import State, Board, Cover, MoveBase, Move, ExchangeMove, PassMove
from dawgdictionary import Navigator


# Type definitions
LeftPart = Tuple[str, str, str, int]


class Square:

    """Represents a single square within an axis.
    A square knows about its cross-checks, i.e. which letters can be
    legally placed in the square while matching correctly with word
    parts above and/or below the square.
    """

    def __init__(self) -> None:
        # Cross checks, i.e. possible letters to be placed here,
        # represented as a bit pattern
        self._cc = 0
        # The tile located here, '?' if blank tile
        self._tile: Optional[str] = None
        # The letter located here, including meaning of blank tile
        self._letter: Optional[str] = None
        # Is this an anchor square?
        self._anchor = False

    def init(self, autoplayer: AutoPlayer, row: int, col: int, crosscheck: int) -> None:
        """ Initialize this square from the board """
        board = autoplayer.board()
        self._tile = board.tile_at(row, col)
        self._letter = board.letter_at(row, col)
        # Cross checks and anchors
        self._cc = crosscheck
        if self.is_open() and board.has_adjacent(row, col):
            # Empty square with adjacent covered squares and nonzero cross-checks:
            # mark as anchor
            self.mark_anchor()

    def is_empty(self) -> bool:
        """ Is this square empty? """
        return self._letter == " "

    def is_open(self) -> bool:
        """ Can a new tile from the rack be placed here? """
        return self.is_empty() and bool(self._cc)

    def is_open_for(self, letter_bit: int) -> bool:
        """ Can this letter be placed here? """
        return bool(self._cc & letter_bit)

    @property
    def letter(self) -> str:
        """ Return the letter at this square """
        return self._letter or ""

    def mark_anchor(self) -> None:
        """ Mark this square as an anchor """
        self._anchor = True

    def is_anchor(self) -> bool:
        """ Is this an anchor square? """
        return self._anchor


class Axis:

    """Represents a one-dimensional axis on the board, either
    horizontal or vertical. This is used to find legal moves
    for an AutoPlayer.
    """

    def __init__(self, autoplayer: AutoPlayer, index: int, horizontal: bool) -> None:

        self._autoplayer = autoplayer
        self._sq = [Square() for _ in range(Board.SIZE)]
        self._index = index
        self._horizontal = horizontal
        self._rack = autoplayer.rack()
        # Bit pattern representing empty squares on this axis
        self._empty_bits = 0
        self._dawg = Wordbase.dawg()

    def is_horizontal(self) -> bool:
        """ Is this a horizontal (row) axis? """
        return self._horizontal

    def is_vertical(self) -> bool:
        """ Is this a vertical (column) axis? """
        return not self._horizontal

    def coordinate_of(self, index: int) -> Tuple[int, int]:
        """ Return the co-ordinate on the board of a square within this axis """
        return (self._index, index) if self._horizontal else (index, self._index)

    def coordinate_step(self) -> Tuple[int, int]:
        """ How to move along this axis on the board, (row,col) """
        return (0, 1) if self._horizontal else (1, 0)

    def letter_at(self, index: int) -> str:
        """ Return the letter at the index """
        return self._sq[index].letter

    def is_open(self, index: int) -> bool:
        """ Is the square at the index open (i.e. can a tile be placed there?) """
        return self._sq[index].is_open()

    def is_open_for(self, index: int, letter_bit: int) -> bool:
        """ Is the square at the index open for this letter? """
        return self._sq[index].is_open_for(letter_bit)

    def is_empty(self, index: int) -> bool:
        """ Is the square at the index empty? """
        return bool(self._empty_bits & (1 << index))

    @property
    def autoplayer(self) -> AutoPlayer:
        """ Return the associated Autoplayer instance """
        return self._autoplayer

    def mark_anchor(self, index: int) -> None:
        """Force the indicated square to be an anchor. Used in first move
        to mark the center square."""
        self._sq[index].mark_anchor()

    def init_crosschecks(self) -> None:
        """ Calculate and return a list of cross-check bit patterns for the indicated axis """

        alphabet = current_alphabet()
        # The cross-check set is the set of letters that can appear in a square
        # and make cross words (above/left and/or below/right of the square) valid
        board = self._autoplayer.board()
        # Prepare to visit all squares on the axis
        x, y = self.coordinate_of(0)
        xd, yd = self.coordinate_step()
        # Fetch the default cross-check bits, which depend on the rack.
        # If the rack contains a wildcard (blank tile), the default cc set
        # contains all letters in the Alphabet. Otherwise, it contains the
        # letters in the rack.
        all_cc = self._autoplayer.rack_bit_pattern()
        # Go through the open squares and calculate their cross-checks
        for ix in range(Board.SIZE):
            cc = all_cc  # Start with the default cross-check set
            if not board.is_covered(x, y):
                if self.is_horizontal():
                    above = board.letters_above(x, y)
                    below = board.letters_below(x, y)
                else:
                    above = board.letters_left(x, y)
                    below = board.letters_right(x, y)
                query = above or ""
                query += "?"
                if below:
                    query += below
                if len(query) > 1:
                    # Nontrivial cross-check: Query the word database
                    # for words that fit this pattern
                    # Don't need a sorted result
                    matches = self._dawg.find_matches(query, sort=False)
                    bits = 0
                    if matches:
                        cix = len(above) if above else 0
                        # Note the set of allowed letters here
                        bits = alphabet.bit_pattern(
                            "".join(wrd[cix] for wrd in matches)
                        )
                    # Reduce the cross-check set by intersecting it with the allowed set.
                    # If the cross-check set and the rack have nothing in common, this
                    # will lead to the square being marked as closed, which saves
                    # calculation later on
                    cc &= bits
            # Initialize the square
            self._sq[ix].init(self._autoplayer, x, y, cc)
            # Keep track of empty squares within the axis in a bit pattern for speed
            if self._sq[ix].is_empty():
                self._empty_bits |= 1 << ix
            x += xd
            y += yd

    def _gen_moves_from_anchor(self, index, maxleft, lpn):
        """ Find valid moves emanating (on the left and right) from this anchor """
        if maxleft == 0 and index > 0 and not self.is_empty(index - 1):
            # We have a left part already on the board: try to complete it
            leftpart = ""
            ix = index
            while ix > 0 and not self.is_empty(ix - 1):
                leftpart = self._sq[ix - 1].letter + leftpart
                ix -= 1
            # Use the ExtendRightNavigator to find valid words with this left part
            nav = LeftFindNavigator(leftpart)
            self._dawg.navigate(nav)
            ns = nav.state()
            if ns is not None:
                # We found a matching prefix in the graph
                _, prefix, next_node = ns
                # assert matched == leftpart
                rnav = ExtendRightNavigator(self, index, self._rack)
                self._dawg.resume_navigation(rnav, prefix, next_node, leftpart)
            return

        # We are not completing an existing left part
        # Begin by extending an empty prefix to the right, i.e. placing
        # tiles on the anchor square itself and to its right
        rnav = ExtendRightNavigator(self, index, self._rack)
        self._dawg.navigate(rnav)

        if maxleft > 0 and lpn is not None:
            # Follow this by an effort to permute left prefixes into the open space
            # to the left of the anchor square
            for left_len in range(1, maxleft + 1):
                lp_list = lpn.leftparts(left_len)
                if lp_list is not None:
                    for leftpart, rack_leave, prefix, next_node in lp_list:
                        rnav = ExtendRightNavigator(self, index, rack_leave)
                        self._dawg.resume_navigation(rnav, prefix, next_node, leftpart)

    def generate_moves(self, lpn):
        """Find all valid moves on this axis by attempting to place tiles
        at and around all anchor squares"""
        last_anchor = -1
        len_rack = len(self._rack)
        for i in range(Board.SIZE):
            if self._sq[i].is_anchor():
                # Count the consecutive open, non-anchor squares on the left of the anchor
                open_sq = 0
                left = i
                # pylint: disable=bad-continuation
                while (
                    left > 0
                    and left > (last_anchor + 1)
                    and self._sq[left - 1].is_open()
                ):
                    open_sq += 1
                    left -= 1
                # We have a maximum left part length of min(open_sq, len_rack-1) as the anchor
                # square itself must always be filled from the rack
                self._gen_moves_from_anchor(i, min(open_sq, len_rack - 1), lpn)
                last_anchor = i


class LeftPermutationNavigator(Navigator):

    """A navigation class to be used with DawgDictionary.navigate()
    to find all left parts of words that are possible with
    a particular rack. The results are accumulated by length.
    This calculation is only done once at the start of move
    generation for a particular rack and board.
    """

    is_resumable = True

    def __init__(self, rack: str) -> None:
        super().__init__()
        self._rack = rack
        self._stack: List[Tuple[str, int]] = []
        self._maxleft = len(rack) - 1  # One tile on the anchor itself
        # assert self._maxleft > 0
        self._leftparts: List[Optional[List[LeftPart]]] = [
            None for _ in range(self._maxleft)
        ]
        self._index = 0

    def leftparts(self, length: int) -> Optional[List[LeftPart]]:
        """ Returns a list of leftparts of the length requested """
        return self._leftparts[length - 1] if 0 < length <= self._maxleft else None

    def push_edge(self, firstchar: str) -> bool:
        """ Returns True if the edge should be entered or False if not """
        # Follow all edges that match a letter in the rack
        # (which can be '?', matching all edges)
        if not ((firstchar in self._rack) or ("?" in self._rack)):
            return False
        # Fit: save our rack and move into the edge
        self._stack.append((self._rack, self._index))
        return True

    def accepting(self) -> bool:
        """ Returns False if the navigator does not want more characters """
        # Continue until we have generated all left parts possible from the
        # rack but leaving at least one tile
        return self._index < self._maxleft

    def accepts(self, newchar: str) -> bool:
        """ Returns True if the navigator will accept the new character """
        exact_match = newchar in self._rack
        if (not exact_match) and ("?" not in self._rack):
            # Can't continue with this prefix - we no longer have rack letters matching it
            return False
        # We're fine with this: accept the character and remove from the rack
        self._index += 1
        if exact_match:
            self._rack = self._rack.replace(newchar, "", 1)
        else:
            self._rack = self._rack.replace("?", "", 1)
        return True

    def accept(self, matched: str, final: bool) -> None:
        """ Called to inform the navigator of a match and whether it is a final word """
        # Should not be called, as is_resumable is set to True
        raise NotImplementedError

    def accept_resumable(self, prefix: str, nextnode: int, matched: str) -> None:
        """ Called to inform the navigator of a match and whether it is a final word """
        # Accumulate all possible left parts, by length
        lm = len(matched) - 1
        if self._leftparts[lm] is None:
            self._leftparts[lm] = list()
        # Store the matched word part as well as the remaining part
        # of the prefix of the edge we were on, and the next node.
        # This gives us the ability to resume the navigation later at
        # the saved point, to generate right parts.
        lp = self._leftparts[lm]
        assert lp is not None
        lp.append((matched, self._rack, prefix, nextnode))

    def pop_edge(self) -> bool:
        """ Called when leaving an edge that has been navigated """
        self._rack, self._index = self._stack.pop()
        # We need to visit all outgoing edges, so return True
        return True

<<<<<<< HEAD

class LeftFindNavigator(Navigator):

=======

class LeftFindNavigator(Navigator):

>>>>>>> 27fbaa30
    """A navigation class to trace a left part that is
    already on the board, and note its ending position in
    the graph.
    """

    is_resumable = True

    def __init__(self, prefix):
        super().__init__()
        # The prefix to the left of the anchor
        self._prefix = prefix
        self._lenp = len(prefix)
        # Prefix index
        self._pix = 0
        self._state = None

    def state(self):
        """ Returns the current state of the navigator """
        return self._state

    def push_edge(self, firstchar):
        """ Returns True if the edge should be entered or False if not """
        # If we are still navigating through the prefix, do a simple compare
        return firstchar == self._prefix[self._pix]

    def accepting(self):
        """ Returns False if the navigator does not want more characters """
        return self._pix < self._lenp

    def accepts(self, newchar):
        """ Returns True if the navigator will accept the new character """
        if self._prefix[self._pix] != newchar:
            # assert False
            return False  # Should not happen - all prefixes should exist in the graph
        # So far, so good: move on
        self._pix += 1
        return True

    def accept(self, matched: str, final: bool) -> None:
        """ Called to inform the navigator of a match and whether it is a final word """
        # Should not be called, as is_resumable is set to True
        raise NotImplementedError

    def accept_resumable(self, prefix, nextnode, matched):
        """ Called to inform the navigator of a match and whether it is a final word """
        if self._pix == self._lenp:
            # Found the left part: save the position (state)
            self._state = (matched, prefix, nextnode)


class Match:

    """ Return codes for the _check() function in ExtendRightNavigator """

    def __init__(self):
        pass

    NO = 0
    BOARD_TILE = 1
    RACK_TILE = 2


class ExtendRightNavigator(Navigator):

    """A navigation class to be used with DawgDictionary.navigate()
    to perform the Appel & Jacobson ExtendRight function. This
    places rack tiles on and to the right of an anchor square, in
    conformance with the cross-checks and the tiles already on
    the board.
    """

    def __init__(self, axis, anchor, rack):
        super().__init__()
        self._axis = axis
        self._rack = rack
        self._anchor = anchor
        # The tile we are placing next
        self._index = anchor
        self._stack = []
        self._wildcard_in_rack = "?" in rack
        # Cache the initial check we do when pushing into an edge
        self._last_check = None
        self._letter_bit = current_alphabet().letter_bit

    def _check(self, ch):
        """Check whether the letter ch could be placed at the
        current square, given the cross-checks and the rack"""
        axis = self._axis
        l_at_sq = axis.letter_at(self._index)
        if l_at_sq != " ":
            # There is a tile already in the square: we must match it exactly
            return Match.BOARD_TILE if ch == l_at_sq else Match.NO
        # Does the current rack allow this letter?
        if not (self._wildcard_in_rack or ch in self._rack):
            return Match.NO
        # Open square: apply cross-check constraints to the rack
        # Would this character pass the cross-checks?
        return (
            Match.RACK_TILE
            if axis.is_open_for(self._index, self._letter_bit[ch])
            else Match.NO
        )

    def push_edge(self, firstchar):
        """ Returns True if the edge should be entered or False if not """
        # We are in the right part: check whether we have a potential match
        self._last_check = self._check(firstchar)
        if self._last_check == Match.NO:
            return False
        # Match: save our rack and our index and move into the edge
        self._stack.append((self._rack, self._index, self._wildcard_in_rack))
        return True

    def accepting(self):
        """ Returns False if the navigator does not want more characters """
        # Continue as long as there is something left to check
        if self._index >= Board.SIZE:
            # Gone off the board edge
            return False
        # Otherwise, continue while we have something on the rack
        # or we're at an occupied square
        return bool(self._rack) or not self._axis.is_empty(self._index)

    def accepts(self, newchar):
        """ Returns True if the navigator will accept the new character """
        # We are on the anchor square or to its right
        # Use the cached check from push_edge if we have one
        match = self._check(newchar) if self._last_check is None else self._last_check
        self._last_check = None
        if match == Match.NO:
            # Something doesn't fit anymore, so we're done with this edge
            return False
        # We're fine with this: accept the character and remove from the rack
        self._index += 1
        if match == Match.RACK_TILE:
            # We used a rack tile: remove it from the rack before continuing
            if newchar in self._rack:
                self._rack = self._rack.replace(newchar, "", 1)
            else:
                # Must be wildcard: remove it
                # assert "?" in self._rack
                self._rack = self._rack.replace("?", "", 1)
            self._wildcard_in_rack = "?" in self._rack
        return True

    def accept(self, matched, final):
        """ Called to inform the navigator of a match and whether it is a final word """
        # pylint: disable=bad-continuation
        if (
            final
            and len(matched) > 1
            and (self._index >= Board.SIZE or self._axis.is_empty(self._index))
        ):

            # Solution found - make a Move object for it and add it to the AutoPlayer's list
            ix = self._index - len(matched)  # The word's starting index within the axis
            row, col = self._axis.coordinate_of(ix)
            xd, yd = self._axis.coordinate_step()
            move = Move(matched, row, col, self._axis.is_horizontal())
            # Fetch the rack as it was at the beginning of move generation
            autoplayer = self._axis.autoplayer
            rack = autoplayer.rack()
            tiles = ""
            for c in matched:
                if self._axis.is_empty(ix):
                    # Empty square that is being covered by this move
                    # Find out whether it is a blank or normal letter tile
                    if c in rack:
                        rack = rack.replace(c, "", 1)
                        tile = c
                        tiles += c
                    else:
                        # Must be a wildcard match
                        rack = rack.replace("?", "", 1)
                        tile = "?"
                        tiles += tile + c
                    # assert row in range(Board.SIZE)
                    # assert col in range(Board.SIZE)
                    # Add this cover to the Move object
                    move.add_validated_cover(Cover(row, col, tile, c))
                else:
                    tiles += c
                ix += 1
                row += xd
                col += yd
            # Note the tiles played in the move
            move.set_tiles(tiles)
            # Check that we've picked off the correct number of tiles
            # assert len(rack) == len(self._rack)
            autoplayer.add_candidate(move)

    def pop_edge(self):
        """ Called when leaving an edge that has been navigated """
        self._rack, self._index, self._wildcard_in_rack = self._stack.pop()
        # Once past the prefix, we need to visit all outgoing edges, so return True
        return True


class AutoPlayer:

    """Implements an automatic, computer-controlled player.
    All legal moves on the board are generated and the
    best move is then selected within the _find_best_move()
    function. This base class has a simple implementation
    of _find_best_move() that always chooses the best-scoring
    move. Other derived classes, such as AutoPlayer_MinMax,
    use more sophisticated heuristics to choose a move.
    """

    # The robot level that uses only common words
    AUTOPLAYER_COMMON = 15

    @staticmethod
    def create(state, robot_level=0):
        """ Create an Autoplayer instance of the desired ability level """
        if robot_level >= AutoPlayer.AUTOPLAYER_COMMON:
            # Create an AutoPlayer that only plays common words
            return AutoPlayer_Common(state, robot_level)
        # Create a normal AutoPlayer using the entire vocabulary
        return AutoPlayer(state, robot_level)

    def __init__(self, state, robot_level=0):

        # List of valid, candidate moves
        self._candidates = []
        self._state = state
        self._board = state.board()
        # The rack that the autoplayer has to work with
        self._rack = state.player_rack().contents()
        self._robot_level = robot_level

        # Calculate a bit pattern representation of the rack
        if "?" in self._rack:
            # Wildcard in rack: all letters allowed
            self._rack_bit_pattern = current_alphabet().all_bits_set()
        else:
            # No wildcard: limits the possibilities of covering squares
            self._rack_bit_pattern = current_alphabet().bit_pattern(self._rack)

    def board(self):
        """ Return the board """
        return self._board

    def rack(self):
        """ Return the rack, as a string of tiles """
        return self._rack

    def rack_bit_pattern(self):
        """ Return the bit pattern corresponding to the rack """
        return self._rack_bit_pattern

    def candidates(self):
        """ The list of valid, candidate moves """
        return self._candidates

    def add_candidate(self, move):
        """ Add a candidate move to the AutoPlayer's list """
        self._candidates.append(move)

    def _axis_from_row(self, row):
        """ Create and initialize an Axis from a board row """
        return Axis(self, row, True)  # Horizontal

    def _axis_from_column(self, col):
        """ Create and initialize an Axis from a board column """
        return Axis(self, col, False)  # Vertical

    def generate_move(self):
        """ Finds and returns a Move object to be played """
        return self._generate_move(depth=1)

    def generate_best_moves(self, max_number=0):
        """ Returns a list in descending order of the n best moves, or all moves if n <= 0 """
        self._generate_candidates()
        if not self._candidates:
            # No candidates: no best move
            return []
        sorted_candidates = self._score_candidates()
        if max_number <= 0:
            # Return entire list if max_number <= 0
            return sorted_candidates
        # Return the top candidates
        return sorted_candidates[0:max_number]

    def _generate_candidates(self):
        """ Generate a fresh candidate list """

        self._candidates = []
        # Start by generating all possible permutations of the
        # rack that form left parts of words, ordering them by length
        lpn: Optional[LeftPermutationNavigator]
        if len(self._rack) > 1:
            lpn = LeftPermutationNavigator(self._rack)
            Wordbase.dawg().navigate(lpn)
        else:
            lpn = None

        # Generate moves in one-dimensional space by looking at each axis
        # (row or column) on the board separately

        if self._board.is_empty():
            # Special case for first move: must pass through the starting
            # square, which is an anchor. We choose randomly to find either
            # horizontal or vertical moves. The move lists for both directions
            # are identical, apart from the symmetrical reflection of the coordinates.
            ssq_row, ssq_col = self.board().start_square
            if random.choice((False, True)):
                # Vertical move
                axis = self._axis_from_column(ssq_col)
                axis.init_crosschecks()
                # Mark the starting anchor
                axis.mark_anchor(ssq_row)
            else:
                # Horizontal move
                axis = self._axis_from_row(ssq_row)
                axis.init_crosschecks()
                # Mark the starting anchor
                axis.mark_anchor(ssq_col)
            axis.generate_moves(lpn)
        else:
            # Normal move: go through all 15 (row) + 15 (column) axes and generate
            # valid moves within each of them
            for r in range(Board.SIZE):
                axis = self._axis_from_row(r)
                axis.init_crosschecks()
                axis.generate_moves(lpn)
            for c in range(Board.SIZE):
                axis = self._axis_from_column(c)
                axis.init_crosschecks()
                axis.generate_moves(lpn)

    def _generate_move(self, depth):
        """ Finds and returns a Move object to be played, eventually weighted by countermoves """

        # Generate a fresh list of candidate moves
        self._generate_candidates()

        # Pick the best move from the candidate list
        move = self._find_best_move(depth)
        if move is not None:
            return move

        # Can't do anything: try exchanging all tiles
        if self._state.is_exchange_allowed():
            return ExchangeMove(self.rack())

        # If we can't exchange tiles, we have to pass
        return PassMove()

    def _score_candidates(self):
        """ Calculate the score of each candidate """

        scored_candidates = [(m, self._state.score(m)) for m in self._candidates]

        def keyfunc(x):
            """Sort moves first by descending score;
            in case of ties prefer shorter words"""
<<<<<<< HEAD
            # !!! TODO: Insert more sophisticated logic here,
            # !!! including whether triple-word-score opportunities
            # !!! are being opened for the opponent, minimal use
            # !!! of blank tiles, leaving a good vowel/consonant
            # !!! balance on the rack, etc.
=======
            # More sophisticated logic can be inserted here,
            # including whether triple-word-score opportunities
            # are being opened for the opponent, minimal use
            # of blank tiles, leaving a good vowel/consonant
            # balance on the rack, etc.
>>>>>>> 27fbaa30
            return (-x[1], x[0].num_covers())

        def keyfunc_firstmove(x):
            """Special case for first move:
            Sort moves first by descending score, and in case of ties,
            try to go to the upper half of the board for a more open game
            """
            return (-x[1], x[0].row)

        # Sort the candidate moves using the appropriate key function
        if self._board.is_empty():
            # First move
            scored_candidates.sort(key=keyfunc_firstmove)
        else:
            # Subsequent moves
            scored_candidates.sort(key=keyfunc)
        return scored_candidates

    def _pick_candidate(self, scored_candidates):
        """ From a sorted list of >1 scored candidates, pick a move to make """

        num_candidates = len(scored_candidates)
        picklist = self._robot_level
        if picklist < 1:
            picklist = 1
        elif picklist > num_candidates:
            picklist = num_candidates
        top_equal = 0
        # Move the selection window down the list as long as the top moves have the same score
        if picklist > 1:
            # pylint: disable=bad-continuation
            while (
                picklist + top_equal < num_candidates
                and scored_candidates[top_equal][1]
                == scored_candidates[top_equal + 1][1]
            ):
                top_equal += 1
        # logging.info("Selecting one of {0} best moves from {2} after cutting {1} from top"
        #    .format(picklist, top_equal, num_candidates))
        # for m, sc in scored_candidates[top_equal : top_equal + picklist]:
        #    logging.info("Move {0} score {1}".format(m, sc))
        return scored_candidates[top_equal + random.randint(0, picklist - 1)][0]

    # pylint: disable=unused-argument
    def _find_best_move(self, depth):
        """ Analyze the list of candidate moves and pick the highest-scoring one """

        if not self._candidates:
            # No moves: must exchange or pass instead
            return None

        if len(self._candidates) == 1:
            # Only one legal move: play it without further complication
            return self._candidates[0]

        return self._pick_candidate(self._score_candidates())


class AutoPlayer_Common(AutoPlayer):

    """This subclass of AutoPlayer only plays words from a
    list of common words.
    """

    def __init__(self, state, robot_level):
        AutoPlayer.__init__(self, state, robot_level)
        self._play_one_of = 20  # Plays one of the 20 top candidates

    def _pick_candidate(self, scored_candidates):
        """ From a sorted list of >1 scored candidates, pick a move to make """

        num_candidates = len(scored_candidates)
        # List of playable common words
        common = Wordbase.dawg_common()
        playable_candidates: List[Tuple[MoveBase, int]] = []
        # Iterate through the candidates in descending score order
        # until we have enough playable ones or we have exhausted the list
        i = 0  # Candidate index
        p = 0  # Playable index
        while p < self._play_one_of and i < num_candidates:
            m = scored_candidates[i][0]  # Candidate move
            w = m.word()  # The principal word being played
            if len(w) == 2 or w in common:
                # This one is playable - but we still won't put it on
                # the candidate list if has the same score as the
                # first (top-scoring) playable word
                if p == 1 and scored_candidates[i][1] == playable_candidates[0][1]:
                    pass
                else:
                    playable_candidates.append(scored_candidates[i])
                    p += 1
            i += 1
        # Now we have a list of up to self._play_one_of playable moves
        if p == 0:
            # No playable move: give up and do an Exchange or Pass instead
            return None
        # Pick a move at random from the playable list
        return playable_candidates[random.randint(0, p - 1)][0]


class AutoPlayer_MiniMax(AutoPlayer):

    """This subclass of AutoPlayer uses a MiniMax algorithm to
    select a move to play from the list of valid moves.
    """

    def __init__(self, state):
        AutoPlayer.__init__(self, state)

    def _find_best_move(self, depth):
        """ Analyze the list of candidate moves and pick the best one """

        # assert depth >= 0

        if not self._candidates:
            # No moves: must exchange or pass instead
            return None

        if len(self._candidates) == 1:
            # Only one legal move: play it
            return self._candidates[0]

        # TBD: Consider looking at exchange moves if there are
        # few and weak candidates

        # Calculate the score of each candidate
        scored_candidates = [(m, self._state.score(m)) for m in self._candidates]

        def keyfunc(x):
            """Sort moves first by descending score;
            in case of ties prefer shorter words"""
<<<<<<< HEAD
            # !!! TODO: Insert more sophisticated logic here,
            # !!! including whether triple-word-score opportunities
            # !!! are being opened for the opponent, minimal use
            # !!! of blank tiles, leaving a good vowel/consonant
            # !!! balance on the rack, etc.
=======
            # More sophisticated logic could be inserted here,
            # including whether triple-word-score opportunities
            # are being opened for the opponent, minimal use
            # of blank tiles, leaving a good vowel/consonant
            # balance on the rack, etc.
>>>>>>> 27fbaa30
            return (-x[1], x[0].num_covers())

        def keyfunc_firstmove(x):
            """Special case for first move:
            Sort moves first by descending score, and in case of ties,
            try to go to the upper half of the board for a more open game"""
            return (-x[1], x[0].row)

        # Sort the candidate moves using the appropriate key function
        if self._board.is_empty():
            # First move
            scored_candidates.sort(key=keyfunc_firstmove)
        else:
            # Subsequent moves
            scored_candidates.sort(key=keyfunc)

        # If we're not going deeper into the minimax analysis,
        # cut the crap and simply return the top scoring move
        if depth == 0:
            return scored_candidates[0][0]

        # Weigh top candidates by alpha-beta testing of potential
        # moves and counter-moves

        # TBD: In the endgame, if we have moves that complete the game
        # (use all rack tiles) we need not consider opponent countermoves

        NUM_TEST_RACKS = 20  # How many random test racks to try for statistical average
        NUM_CANDIDATES = 12  # How many top candidates do we look at with MiniMax?

        weighted_candidates: List[Tuple[MoveBase, int, float]] = []
        min_score: Optional[float] = None

        # pylint: disable=superfluous-parens

        print("Looking at {0} top scoring candidate moves".format(NUM_CANDIDATES))
        # Look at the top scoring candidates
        for m, score in scored_candidates[0:NUM_CANDIDATES]:

            print("Candidate move {0} with raw score {1}".format(m, score))

            # Create a game state where the candidate move has been played
            teststate = State(copy=self._state)  # Copy constructor
            teststate.apply_move(m)

            countermoves = list()

            if teststate.is_game_over():
                # This move finishes the game. The opponent then scores nothing
                # (and in fact we get her tile score, but leave that aside here)
                avg_score = 0.0
                countermoves.append(0)
            else:
                # Loop over NUM_TEST_RACKS random racks to find
                # the average countermove score
                sum_score = 0
                rackscores: Dict[str, int] = dict()
                for _ in range(NUM_TEST_RACKS):
                    # Make sure we test this for a random opponent rack
                    teststate.randomize_and_sort_rack()
                    rack = teststate.player_rack().contents()
                    if rack in rackscores:
                        # We have seen this rack before: fetch its score
                        sc = rackscores[rack]
                    else:
                        # New rack: see how well it would score
                        apl = AutoPlayer_MiniMax(teststate)
                        # Go one level deeper into move generation
                        # pylint: disable=protected-access
                        move = apl._generate_move(depth=depth - 1)
                        # Calculate the score of this random rack based move
                        # but do not apply it to the teststate
                        sc = teststate.score(move)
                        if sc > 100:
                            print(
                                "Countermove rack '{0}' generated move {1} scoring {2}".format(
                                    rack, move, sc
                                )
                            )
                        # Cache the score
                        rackscores[rack] = sc
                    sum_score += sc
                    countermoves.append(sc)
                # Calculate the average score of the countermoves to this candidate
                # TBD: Maybe a median score is better than average?
                avg_score = float(sum_score) / NUM_TEST_RACKS

            print(
                "Average score of {0} countermove racks is {1:.2f}".format(
                    NUM_TEST_RACKS, avg_score
                )
            )
            print(countermoves)

            # Keep track of the lowest countermove score across all candidates as a baseline
            min_score = (
                avg_score
                if (min_score is None) or (avg_score < min_score)
                else min_score
            )
            # Keep track of the weighted candidate moves
            weighted_candidates.append((m, score, avg_score))

        print(f"Lowest score of countermove to all evaluated candidates is {min_score}")
        # Sort the candidates by the plain score after subtracting the effect of
        # potential countermoves, measured as the countermove score in excess of
        # the lowest countermove score found
        min_score_float = cast(float, min_score)
        weighted_candidates.sort(
            key=lambda x: float(x[1]) - (x[2] - min_score_float), reverse=True
        )

        print(
            "AutoPlayer_MinMax: Rack '{0}' generated {1} candidate moves:".format(
                self._rack, len(scored_candidates)
            )
        )
        # Show top 20 candidates
        for m, sc, wsc in weighted_candidates:
            print(
                "Move {0} score {1} weighted {2:.2f}".format(
                    m, sc, float(sc) - (wsc - min_score_float)
                )
            )
        # Return the highest-scoring candidate
        return weighted_candidates[0][0]<|MERGE_RESOLUTION|>--- conflicted
+++ resolved
@@ -72,11 +72,7 @@
 
 from typing import Optional, List, Tuple, Dict, cast
 
-<<<<<<< HEAD
-from random import randint
-=======
 import random
->>>>>>> 27fbaa30
 
 from dawgdictionary import Wordbase
 from languages import Alphabet, current_alphabet
@@ -401,15 +397,9 @@
         # We need to visit all outgoing edges, so return True
         return True
 
-<<<<<<< HEAD
 
 class LeftFindNavigator(Navigator):
 
-=======
-
-class LeftFindNavigator(Navigator):
-
->>>>>>> 27fbaa30
     """A navigation class to trace a left part that is
     already on the board, and note its ending position in
     the graph.
@@ -767,19 +757,11 @@
         def keyfunc(x):
             """Sort moves first by descending score;
             in case of ties prefer shorter words"""
-<<<<<<< HEAD
-            # !!! TODO: Insert more sophisticated logic here,
-            # !!! including whether triple-word-score opportunities
-            # !!! are being opened for the opponent, minimal use
-            # !!! of blank tiles, leaving a good vowel/consonant
-            # !!! balance on the rack, etc.
-=======
             # More sophisticated logic can be inserted here,
             # including whether triple-word-score opportunities
             # are being opened for the opponent, minimal use
             # of blank tiles, leaving a good vowel/consonant
             # balance on the rack, etc.
->>>>>>> 27fbaa30
             return (-x[1], x[0].num_covers())
 
         def keyfunc_firstmove(x):
@@ -911,19 +893,11 @@
         def keyfunc(x):
             """Sort moves first by descending score;
             in case of ties prefer shorter words"""
-<<<<<<< HEAD
-            # !!! TODO: Insert more sophisticated logic here,
-            # !!! including whether triple-word-score opportunities
-            # !!! are being opened for the opponent, minimal use
-            # !!! of blank tiles, leaving a good vowel/consonant
-            # !!! balance on the rack, etc.
-=======
             # More sophisticated logic could be inserted here,
             # including whether triple-word-score opportunities
             # are being opened for the opponent, minimal use
             # of blank tiles, leaving a good vowel/consonant
             # balance on the rack, etc.
->>>>>>> 27fbaa30
             return (-x[1], x[0].num_covers())
 
         def keyfunc_firstmove(x):
