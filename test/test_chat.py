"""

<<<<<<< HEAD
    Tests for Netskrafl / Explo Word Game
    Copyright © 2025 Miðeind ehf.
=======
    Tests for Netskrafl
    Copyright (C) 2023 Miðeind ehf.
>>>>>>> 3dbd0160

    This module tests several APIs by submitting HTTP requests
    to the Netskrafl / Explo server.

"""

<<<<<<< HEAD
from utils import CustomClient, login_user
from utils import client, u1, u2, u3_gb  # type: ignore
=======
from typing import Any, Dict

import sys
import os
from datetime import datetime, timedelta
import base64

import pytest

from flask import Response


# Make sure that we can run this test from the ${workspaceFolder}/test directory
SRC_PATH = os.path.join(os.path.dirname(__file__), "..", "src")
sys.path.append(SRC_PATH)

# Set up the environment for Explo-dev testing
os.environ["PROJECT_ID"] = "explo-dev"
os.environ[
    "GOOGLE_APPLICATION_CREDENTIALS"
] = "resources/Explo Development-414318fa79b8.json"
os.environ["SERVER_SOFTWARE"] = "Development"
os.environ["REDISHOST"] = "127.0.0.1"
os.environ["REDISPORT"] = "6379"


@pytest.fixture
def client():
    """ Flask client fixture """
    import main

    main.app.config["TESTING"] = True
    main.app.testing = True

    with main.app.test_client() as client:
        yield client


def create_user(idx: int, locale: str = "en_US") -> str:
    """ Create a user instance for testing, if it doesn't already exist """
    from skrafldb import UserModel, ChatModel, Client
    from skraflgame import PrefsDict

    with Client.get_context():
        nickname = f"testuser{idx}"
        email = f"test{idx}@user.explo"
        name = f"Test user {idx}"
        account = f"999999{idx}"
        image = ""
        prefs: PrefsDict = {"newbag": True, "email": email, "full_name": name}
        # Delete chat messages for this user
        ChatModel.delete_for_user(account)
        # Create a new user, if required
        return UserModel.create(
            user_id=account,
            account=account,
            email=email,
            nickname=nickname,
            image=image,
            preferences=prefs,
            locale=locale,
        )


@pytest.fixture
def u1() -> str:
    """ Create a test user with no chat messages """
    return create_user(1)


@pytest.fixture
def u2() -> str:
    """ Create a test user with no chat messages """
    return create_user(2)


@pytest.fixture
def u3_gb() -> str:
    """ Create a test user in the en_GB locale """
    return create_user(3, "en_GB")


def login_user(client, idx: int, client_type: str = "web") -> Response:
    rq: Dict[str, Any] = dict(
        sub=f"999999{idx}",
        # Full name of user
        name=f"Test user {idx}",
        # User image
        picture="",
        # Make sure that the e-mail address is in lowercase
        email=f"test{idx}@user.explo",
        # Client type
        clientType=client_type,
    )
    return client.post("/oauth2callback", data=rq)
>>>>>>> 3dbd0160


def test_chat(client: CustomClient, u1: str, u2: str) -> None:
    """Test the chat functionality"""

    # Chat messages from user 1 to user 2

    resp = login_user(client, 1)
    resp = client.post(
        "/chatmsg", data=dict(channel="user:" + u2, msg="First chat message")
    )
    assert resp.status_code == 200
    resp = client.post(
        "/chatmsg", data=dict(channel="user:" + u2, msg="Second chat message")
    )
    assert resp.status_code == 200

    resp = client.post("/chatload", data=dict(channel="user:" + u2))
    assert resp.status_code == 200
    assert resp.json is not None
    assert resp.json["ok"]
    assert "messages" in resp.json
    messages = resp.json["messages"]
    len_1 = len(messages)
    assert len_1 == 2
    resp = client.post("/logout")
    assert resp.status_code == 200

    # Chat messages from user 2 to user 1

    resp = login_user(client, 2)
    resp = client.post(
        "/chatmsg", data=dict(channel="user:" + u1, msg="First chat message")
    )
    assert resp.status_code == 200
    resp = client.post(
        "/chatmsg", data=dict(channel="user:" + u1, msg="Second chat message")
    )
    assert resp.status_code == 200

    resp = client.post("/chatload", data=dict(channel="user:" + u1))
    assert resp.status_code == 200
    assert resp.json is not None
    assert resp.json["ok"]
    assert "messages" in resp.json
    messages = resp.json["messages"]
    len_2 = len(messages)
    assert len_2 == len_1 + 2

    for m in messages:
        assert "from_userid" in m
        assert "name" in m
        assert "msg" in m
        assert "ts" in m
        assert "image" in m
        if m["from_userid"] == u1:
            assert m["name"] == "Test user 1"
        else:
            assert m["name"] == "Test user 2"

    resp = client.post("/chathistory")
    assert resp.status_code == 200

    assert resp.json is not None
    assert resp.json["ok"]
    assert "history" in resp.json
    history = resp.json["history"]

    for h in history:
        assert "user" in h
        assert "name" in h
        assert "image" in h
        assert "ts" in h
        assert "unread" in h
    assert history[-1]["user"] == u1
    assert not history[-1]["unread"]

    resp = client.post("/logout")
    assert resp.status_code == 200

    # Go back to user 1

    resp = login_user(client, 1)

    resp = client.post("/chathistory")
    assert resp.status_code == 200

    assert resp.json is not None
    assert resp.json["ok"]
    assert "history" in resp.json
    history = resp.json["history"]

    for h in history:
        assert "user" in h
        assert "name" in h
        assert "image" in h
        assert "ts" in h
        assert "unread" in h
    assert history[-1]["user"] == u2
    # Last message should be unread
    assert history[-1]["unread"]

    # Send a read marker
    resp = client.post("/chatmsg", data=dict(channel="user:" + u2, msg=""))
    assert resp.status_code == 200

    # Check the chat history again
    resp = client.post("/chathistory")
    assert resp.status_code == 200

    assert resp.json is not None
    assert resp.json["ok"]
    assert "history" in resp.json
    history = resp.json["history"]

    for h in history:
        assert "user" in h
        assert "name" in h
        assert "image" in h
        assert "ts" in h
        assert "unread" in h
    assert history[-1]["user"] == u2
    # Last message should no longer be unread
    assert not history[-1]["unread"]


<<<<<<< HEAD
def test_disable_chat(client: CustomClient, u1: str, u2: str) -> None:
=======
def test_locale_assets(client, u1, u3_gb):

    # Test default en_US user
    resp = login_user(client, 1)
    resp = client.post("/locale_asset", data=dict(asset="test_english.html"))
    assert resp.status_code == 200
    assert resp.content_type == "text/html; charset=utf-8"
    assert "American English" in resp.data.decode("utf-8")
    resp = client.post("/logout")

    # Test en_GB user
    resp = login_user(client, 3)
    resp = client.post("/locale_asset", data=dict(asset="test_english.html"))
    assert resp.status_code == 200
    assert resp.content_type == "text/html; charset=utf-8"
    assert "generic English" in resp.data.decode("utf-8")
    resp = client.post("/logout")


def test_block(client, u1, u2):
    resp = login_user(client, 1)

    # User u1 blocks user u2
    resp = client.post("/blockuser", data=dict(blocked=u2))
    assert resp.status_code == 200
    assert "ok" in resp.json
    assert resp.json["ok"] == True

    # User u1 queries the user stats (profile) of user u2
    resp = client.post("/userstats", data=dict(user=u2))
    assert resp.status_code == 200
    assert "result" in resp.json
    assert resp.json["result"] == 0
    assert "blocked" in resp.json
    # The 'blocked' attribute should be True
    assert resp.json["blocked"]

    # There should be an entry in the list_blocked list
    # of user u1's profile
    resp = client.post("/userstats", data=dict(user=u1))
    assert resp.status_code == 200
    assert "result" in resp.json
    assert resp.json["result"] == 0
    assert "list_blocked" in resp.json
    b = resp.json["list_blocked"]
    assert len(b) == 1
    assert b[0]["uid"] == u2
    assert b[0]["nick"] == "testuser2"
    assert b[0]["name"] == "Test user 2"

    # User u1 unblocks user u2
    resp = client.post("/blockuser", data=dict(blocked=u2, action="delete"))
    assert resp.status_code == 200
    assert "ok" in resp.json
    assert resp.json["ok"] == True

    # User u1 queries the user stats (profile) of user u2
    resp = client.post("/userstats", data=dict(user=u2))
    assert resp.status_code == 200
    assert "result" in resp.json
    assert resp.json["result"] == 0
    assert "blocked" in resp.json
    # The 'blocked' attribute should now be False
    assert not resp.json["blocked"]
    # There should be no entry in the list_blocked list
    # of user u1's profile
    resp = client.post("/userstats", data=dict(user=u1))
    assert resp.status_code == 200
    assert "result" in resp.json
    assert resp.json["result"] == 0
    assert "list_blocked" in resp.json
    b = resp.json["list_blocked"]
    assert len(b) == 0

    # User u1 blocks user u2 twice
    resp = client.post("/blockuser", data=dict(blocked=u2))
    assert resp.status_code == 200
    assert "ok" in resp.json
    assert resp.json["ok"] == True
    resp = client.post("/blockuser", data=dict(blocked=u2))
    assert resp.status_code == 200
    assert "ok" in resp.json
    assert resp.json["ok"] == True

    # User u1 queries the user stats (profile) of user u2
    resp = client.post("/userstats", data=dict(user=u2))
    assert resp.status_code == 200
    assert "result" in resp.json
    assert resp.json["result"] == 0
    assert "blocked" in resp.json
    # The 'blocked' attribute should be True
    assert resp.json["blocked"]
    # There should be a single entry in the list_blocked list
    resp = client.post("/userstats", data=dict(user=u1))
    assert resp.status_code == 200
    assert "result" in resp.json
    assert resp.json["result"] == 0
    assert "list_blocked" in resp.json
    b = resp.json["list_blocked"]
    assert len(b) == 1
    assert b[0]["uid"] == u2
    assert b[0]["nick"] == "testuser2"
    assert b[0]["name"] == "Test user 2"

    # User u1 unblocks user u2
    resp = client.post("/blockuser", data=dict(blocked=u2, action="delete"))
    assert resp.status_code == 200
    assert "ok" in resp.json
    assert resp.json["ok"] == True

    # User u1 queries the user stats (profile) of user u2
    resp = client.post("/userstats", data=dict(user=u2))
    assert resp.status_code == 200
    assert "result" in resp.json
    assert resp.json["result"] == 0
    assert "blocked" in resp.json
    # The 'blocked' attribute should now be False
    assert not resp.json["blocked"]
    # There should be no entry in the list_blocked list
    resp = client.post("/userstats", data=dict(user=u1))
    assert resp.status_code == 200
    assert "result" in resp.json
    assert resp.json["result"] == 0
    assert "list_blocked" in resp.json
    b = resp.json["list_blocked"]
    assert len(b) == 0

    resp = client.post("/logout")


def test_disable_chat(client, u1, u2):
>>>>>>> 3dbd0160
    resp = login_user(client, 1)

    # User u1 disables chat
    resp = client.post("/setuserpref", data=dict(chat_disabled=True))
    assert resp.status_code == 200
    assert resp.json is not None
    assert "result" in resp.json
    assert resp.json["result"] == 0

    resp = client.post("/userstats", data=dict(user=u1))
    assert resp.status_code == 200
    assert resp.json is not None
    assert "result" in resp.json
    assert resp.json["result"] == 0
    assert "chat_disabled" in resp.json
    assert resp.json["chat_disabled"]

    # User u1 enables chat
    resp = client.post("/setuserpref", data=dict(chat_disabled=False))
    assert resp.status_code == 200
    assert resp.json is not None
    assert "result" in resp.json
    assert resp.json["result"] == 0

    resp = client.post("/userstats", data=dict(user=u1))
    assert resp.status_code == 200
    assert resp.json is not None
    assert "result" in resp.json
    assert resp.json["result"] == 0
    assert "chat_disabled" in resp.json
    assert not resp.json["chat_disabled"]

    resp = client.post("/logout")
<<<<<<< HEAD
=======


def test_report(client, u1, u2):
    resp = login_user(client, 1)

    # User u1 reports user u2
    resp = client.post("/reportuser", data=dict(reported=u2, code=0, text="Genuine a**hole!"))
    assert resp.status_code == 200
    assert "ok" in resp.json
    assert resp.json["ok"] == True

    resp = client.post("/logout")

    resp = login_user(client, 2)

    # User u2 reports user u1
    resp = client.post("/reportuser", data=dict(reported=u1, code=1))
    assert resp.status_code == 200
    assert "ok" in resp.json
    assert resp.json["ok"] == True

    # User u2 reports nonexisting user (which should return ok=False)
    resp = client.post("/reportuser", data=dict(reported="xxx", code=1))
    assert resp.status_code == 200
    assert "ok" in resp.json
    assert resp.json["ok"] == False

    resp = client.post("/logout")


def test_elo_history(client, u1):
    resp = login_user(client, 1)

    # Insert some stats
    from skrafldb import StatsModel, Client

    with Client.get_context():
        StatsModel.delete_user(u1)

    resp = client.post("/userstats", data=dict(user=u1))
    assert resp.status_code == 200
    assert "result" in resp.json
    assert resp.json["result"] == 0

    assert "elo_30_days" in resp.json
    assert len(resp.json["elo_30_days"]) == 30
    now = datetime.utcnow()
    now = datetime(year=now.year, month=now.month, day=now.day)

    for ix, sm in enumerate(resp.json["elo_30_days"]):
        ts = datetime.fromisoformat(sm["ts"])
        assert (now - ts).days == ix
        assert sm["elo"] == 1200
        assert sm["human_elo"] == 1200
        assert sm["manual_elo"] == 1200

    with Client.get_context():

        sm = StatsModel.create(u1)
        sm.timestamp = now - timedelta(days=35)
        sm.elo = 1210
        sm.human_elo = 1220
        sm.manual_elo = 1230
        sm.put()
        sm = StatsModel.create(u1)
        sm.timestamp = now - timedelta(days=15)
        sm.elo = 1240
        sm.human_elo = 1250
        sm.manual_elo = 1260
        sm.put()
        sm = StatsModel.create(u1)
        sm.timestamp = now - timedelta(days=5)
        sm.elo = 1270
        sm.human_elo = 1280
        sm.manual_elo = 1290
        sm.put()

    resp = client.post("/userstats", data=dict(user=u1))
    assert resp.status_code == 200
    assert "result" in resp.json
    assert resp.json["result"] == 0

    assert "elo_30_days" in resp.json
    slist = resp.json["elo_30_days"]
    assert len(slist) == 30

    for ix in reversed(range(16, 30)):
        sm = slist[ix]
        ts = datetime.fromisoformat(sm["ts"])
        assert (now - ts).days == ix
        assert sm["elo"] == 1210
        assert sm["human_elo"] == 1220
        assert sm["manual_elo"] == 1230

    for ix in reversed(range(6, 16)):
        sm = slist[ix]
        ts = datetime.fromisoformat(sm["ts"])
        assert (now - ts).days == ix
        assert sm["elo"] == 1240
        assert sm["human_elo"] == 1250
        assert sm["manual_elo"] == 1260

    for ix in reversed(range(0, 6)):
        sm = slist[ix]
        ts = datetime.fromisoformat(sm["ts"])
        assert (now - ts).days == ix
        assert sm["elo"] == 1270
        assert sm["human_elo"] == 1280
        assert sm["manual_elo"] == 1290

    resp = client.post("/logout")


def test_image(client, u1):
    """ Test image setting and getting """
    resp = login_user(client, 1)

    # Set the image by POSTing the JPEG or PNG content (BLOB) directly
    image_blob = b"1234"
    # Encode the image_blob as base64
    image_b64 = base64.b64encode(image_blob)
    resp = client.post("/image", data=image_b64, content_type="image/jpeg; charset=utf-8")
    assert resp.status_code == 200

    # Retrieve the image of the currently logged-in user
    resp = client.get("/image")
    assert resp.status_code == 200
    assert resp.mimetype == "image/jpeg"
    assert resp.content_length == len(image_blob)
    # Retrieve the original BLOB
    assert resp.get_data(as_text=False) == image_blob

    # Set an image URL: note the text/plain MIME type
    image_url = "https://lh3.googleusercontent.com/a/AATXAJxmLaM_8c61i_EeyptXynOG1SL7b-BSt7uBz8Hg=s96-c"
    resp = client.post("/image",
        data=image_url,
        content_type="text/plain; charset=utf-8"
    )
    assert resp.status_code == 200

    # Get the image (follow_redirects specified for emphasis, it
    # is False by default)
    resp = client.get("/image", follow_redirects=False)
    assert resp.status_code == 302
    # Retrieve the URL from the Location header
    assert resp.location == image_url

    resp = client.post("/logout")


def test_delete_user_1(client, u1):
    """Delete a user using the /delete_account endpoint"""
    # Try to delete an account without being logged in
    resp = client.post("/delete_account")
    assert resp.status_code == 401  # Unauthorized

    resp = login_user(client, 1)
    assert resp.status_code == 200

    # Delete the account
    resp = client.post("/delete_account")
    assert resp.status_code == 200
    assert resp.json["ok"] == True

    # Now the session cookie should be expired
    resp = client.post("/delete_account")
    assert resp.status_code == 401  # Unauthorized


def test_delete_user_2(client, u1, u2):
    """Delete a user using the /delete_account endpoint"""
    resp = login_user(client, 1)
    assert resp.status_code == 200

    # Add challenges and favorites
    resp = client.post("/challenge", data=dict(destuser=u2, duration=10))
    assert resp.status_code == 200
    assert resp.json["result"] == 0
    resp = client.post("/challenge", data=dict(destuser=u2, duration=20))
    assert resp.status_code == 200
    assert resp.json["result"] == 0

    # Add a favorite (u1 favors u2)
    resp = client.post("/favorite", data=dict(destuser=u2))
    assert resp.status_code == 200
    assert resp.json["result"] == 0

    # Log in the second user
    resp = client.post("/logout")
    assert resp.status_code == 200
    resp = login_user(client, 2)
    assert resp.status_code == 200

    # Verify that the challenges exist
    resp = client.post("/challengelist")
    assert resp.status_code == 200
    assert resp.json["result"] == 0
    assert len(resp.json["challengelist"]) == 2

    # Add a favorite (u2 favors u1)
    resp = client.post("/favorite", data=dict(destuser=u1))
    assert resp.status_code == 200
    assert resp.json["result"] == 0

    # Logout and log in the first user again
    resp = client.post("/logout")
    assert resp.status_code == 200
    resp = login_user(client, 1)
    assert resp.status_code == 200

    # Delete the user account
    resp = client.post("/delete_account")
    assert resp.status_code == 200
    assert resp.json["ok"] == True

    # Logout and log in the second user again
    resp = client.post("/logout")
    assert resp.status_code == 200
    resp = login_user(client, 2)
    assert resp.status_code == 200

    # Now there should be no challenges
    resp = client.post("/challengelist")
    assert resp.status_code == 200
    assert resp.json["result"] == 0
    assert len(resp.json["challengelist"]) == 0

    # Load user stats for the current user (u2)
    resp = client.post("/userstats")
    assert resp.status_code == 200
    assert resp.json["result"] == 0
    assert len(resp.json["list_favorites"]) == 0

    # Load user stats for the other (deleted) user (u1)
    resp = client.post("/userstats", data=dict(user=u1))
    assert resp.status_code == 200
    assert resp.json["result"] == 0
    assert resp.json["favorite"] == False
    assert "list_favorites" not in resp.json
    assert resp.json["fullname"] == ""
    # assert resp.json["image"] == ""
    assert resp.json["chat_disabled"] == True

    resp = client.post("/logout")
>>>>>>> 3dbd0160
    assert resp.status_code == 200<|MERGE_RESOLUTION|>--- conflicted
+++ resolved
@@ -1,32 +1,23 @@
 """
 
-<<<<<<< HEAD
     Tests for Netskrafl / Explo Word Game
     Copyright © 2025 Miðeind ehf.
-=======
-    Tests for Netskrafl
-    Copyright (C) 2023 Miðeind ehf.
->>>>>>> 3dbd0160
 
     This module tests several APIs by submitting HTTP requests
     to the Netskrafl / Explo server.
 
 """
 
-<<<<<<< HEAD
-from utils import CustomClient, login_user
-from utils import client, u1, u2, u3_gb  # type: ignore
-=======
 from typing import Any, Dict
 
 import sys
 import os
-from datetime import datetime, timedelta
+from datetime import UTC, datetime, timedelta
 import base64
 
+from flask.testing import FlaskClient
+from werkzeug.test import TestResponse
 import pytest
-
-from flask import Response
 
 
 # Make sure that we can run this test from the ${workspaceFolder}/test directory
@@ -99,7 +90,7 @@
     return create_user(3, "en_GB")
 
 
-def login_user(client, idx: int, client_type: str = "web") -> Response:
+def login_user(client: FlaskClient, idx: int, client_type: str = "web") -> TestResponse:
     rq: Dict[str, Any] = dict(
         sub=f"999999{idx}",
         # Full name of user
@@ -112,11 +103,10 @@
         clientType=client_type,
     )
     return client.post("/oauth2callback", data=rq)
->>>>>>> 3dbd0160
-
-
-def test_chat(client: CustomClient, u1: str, u2: str) -> None:
-    """Test the chat functionality"""
+
+
+def test_chat(client: FlaskClient, u1: str, u2: str) -> None:
+    """ Test the chat functionality """
 
     # Chat messages from user 1 to user 2
 
@@ -239,10 +229,7 @@
     assert not history[-1]["unread"]
 
 
-<<<<<<< HEAD
-def test_disable_chat(client: CustomClient, u1: str, u2: str) -> None:
-=======
-def test_locale_assets(client, u1, u3_gb):
+def test_locale_assets(client: FlaskClient, u1: str, u3_gb: str):
 
     # Test default en_US user
     resp = login_user(client, 1)
@@ -261,18 +248,20 @@
     resp = client.post("/logout")
 
 
-def test_block(client, u1, u2):
+def test_block(client: FlaskClient, u1: str, u2: str):
     resp = login_user(client, 1)
 
     # User u1 blocks user u2
     resp = client.post("/blockuser", data=dict(blocked=u2))
     assert resp.status_code == 200
+    assert resp.json is not None
     assert "ok" in resp.json
     assert resp.json["ok"] == True
 
     # User u1 queries the user stats (profile) of user u2
     resp = client.post("/userstats", data=dict(user=u2))
     assert resp.status_code == 200
+    assert resp.json is not None
     assert "result" in resp.json
     assert resp.json["result"] == 0
     assert "blocked" in resp.json
@@ -283,6 +272,7 @@
     # of user u1's profile
     resp = client.post("/userstats", data=dict(user=u1))
     assert resp.status_code == 200
+    assert resp.json is not None
     assert "result" in resp.json
     assert resp.json["result"] == 0
     assert "list_blocked" in resp.json
@@ -295,12 +285,14 @@
     # User u1 unblocks user u2
     resp = client.post("/blockuser", data=dict(blocked=u2, action="delete"))
     assert resp.status_code == 200
+    assert resp.json is not None
     assert "ok" in resp.json
     assert resp.json["ok"] == True
 
     # User u1 queries the user stats (profile) of user u2
     resp = client.post("/userstats", data=dict(user=u2))
     assert resp.status_code == 200
+    assert resp.json is not None
     assert "result" in resp.json
     assert resp.json["result"] == 0
     assert "blocked" in resp.json
@@ -310,6 +302,7 @@
     # of user u1's profile
     resp = client.post("/userstats", data=dict(user=u1))
     assert resp.status_code == 200
+    assert resp.json is not None
     assert "result" in resp.json
     assert resp.json["result"] == 0
     assert "list_blocked" in resp.json
@@ -319,16 +312,19 @@
     # User u1 blocks user u2 twice
     resp = client.post("/blockuser", data=dict(blocked=u2))
     assert resp.status_code == 200
+    assert resp.json is not None
     assert "ok" in resp.json
     assert resp.json["ok"] == True
     resp = client.post("/blockuser", data=dict(blocked=u2))
     assert resp.status_code == 200
+    assert resp.json is not None
     assert "ok" in resp.json
     assert resp.json["ok"] == True
 
     # User u1 queries the user stats (profile) of user u2
     resp = client.post("/userstats", data=dict(user=u2))
     assert resp.status_code == 200
+    assert resp.json is not None
     assert "result" in resp.json
     assert resp.json["result"] == 0
     assert "blocked" in resp.json
@@ -337,6 +333,7 @@
     # There should be a single entry in the list_blocked list
     resp = client.post("/userstats", data=dict(user=u1))
     assert resp.status_code == 200
+    assert resp.json is not None
     assert "result" in resp.json
     assert resp.json["result"] == 0
     assert "list_blocked" in resp.json
@@ -349,12 +346,14 @@
     # User u1 unblocks user u2
     resp = client.post("/blockuser", data=dict(blocked=u2, action="delete"))
     assert resp.status_code == 200
+    assert resp.json is not None
     assert "ok" in resp.json
     assert resp.json["ok"] == True
 
     # User u1 queries the user stats (profile) of user u2
     resp = client.post("/userstats", data=dict(user=u2))
     assert resp.status_code == 200
+    assert resp.json is not None
     assert "result" in resp.json
     assert resp.json["result"] == 0
     assert "blocked" in resp.json
@@ -363,6 +362,7 @@
     # There should be no entry in the list_blocked list
     resp = client.post("/userstats", data=dict(user=u1))
     assert resp.status_code == 200
+    assert resp.json is not None
     assert "result" in resp.json
     assert resp.json["result"] == 0
     assert "list_blocked" in resp.json
@@ -372,8 +372,7 @@
     resp = client.post("/logout")
 
 
-def test_disable_chat(client, u1, u2):
->>>>>>> 3dbd0160
+def test_disable_chat(client: FlaskClient, u1: str, u2: str):
     resp = login_user(client, 1)
 
     # User u1 disables chat
@@ -407,16 +406,8 @@
     assert not resp.json["chat_disabled"]
 
     resp = client.post("/logout")
-<<<<<<< HEAD
-=======
-
-
-def test_report(client, u1, u2):
-    resp = login_user(client, 1)
-
-    # User u1 reports user u2
-    resp = client.post("/reportuser", data=dict(reported=u2, code=0, text="Genuine a**hole!"))
-    assert resp.status_code == 200
+    assert resp.status_code == 200
+    assert resp.json is not None
     assert "ok" in resp.json
     assert resp.json["ok"] == True
 
@@ -427,19 +418,21 @@
     # User u2 reports user u1
     resp = client.post("/reportuser", data=dict(reported=u1, code=1))
     assert resp.status_code == 200
+    assert resp.json is not None
     assert "ok" in resp.json
     assert resp.json["ok"] == True
 
     # User u2 reports nonexisting user (which should return ok=False)
     resp = client.post("/reportuser", data=dict(reported="xxx", code=1))
     assert resp.status_code == 200
+    assert resp.json is not None
     assert "ok" in resp.json
     assert resp.json["ok"] == False
 
     resp = client.post("/logout")
 
 
-def test_elo_history(client, u1):
+def test_elo_history(client: FlaskClient, u1: str):
     resp = login_user(client, 1)
 
     # Insert some stats
@@ -450,12 +443,13 @@
 
     resp = client.post("/userstats", data=dict(user=u1))
     assert resp.status_code == 200
+    assert resp.json is not None
     assert "result" in resp.json
     assert resp.json["result"] == 0
 
     assert "elo_30_days" in resp.json
     assert len(resp.json["elo_30_days"]) == 30
-    now = datetime.utcnow()
+    now = datetime.now(UTC)
     now = datetime(year=now.year, month=now.month, day=now.day)
 
     for ix, sm in enumerate(resp.json["elo_30_days"]):
@@ -488,6 +482,7 @@
 
     resp = client.post("/userstats", data=dict(user=u1))
     assert resp.status_code == 200
+    assert resp.json is not None
     assert "result" in resp.json
     assert resp.json["result"] == 0
 
@@ -522,7 +517,7 @@
     resp = client.post("/logout")
 
 
-def test_image(client, u1):
+def test_image(client: FlaskClient, u1: str):
     """ Test image setting and getting """
     resp = login_user(client, 1)
 
@@ -559,7 +554,7 @@
     resp = client.post("/logout")
 
 
-def test_delete_user_1(client, u1):
+def test_delete_user_1(client: FlaskClient, u1: str):
     """Delete a user using the /delete_account endpoint"""
     # Try to delete an account without being logged in
     resp = client.post("/delete_account")
@@ -571,6 +566,7 @@
     # Delete the account
     resp = client.post("/delete_account")
     assert resp.status_code == 200
+    assert resp.json is not None
     assert resp.json["ok"] == True
 
     # Now the session cookie should be expired
@@ -578,7 +574,7 @@
     assert resp.status_code == 401  # Unauthorized
 
 
-def test_delete_user_2(client, u1, u2):
+def test_delete_user_2(client: FlaskClient, u1: str, u2: str):
     """Delete a user using the /delete_account endpoint"""
     resp = login_user(client, 1)
     assert resp.status_code == 200
@@ -586,14 +582,17 @@
     # Add challenges and favorites
     resp = client.post("/challenge", data=dict(destuser=u2, duration=10))
     assert resp.status_code == 200
+    assert resp.json is not None
     assert resp.json["result"] == 0
     resp = client.post("/challenge", data=dict(destuser=u2, duration=20))
     assert resp.status_code == 200
+    assert resp.json is not None
     assert resp.json["result"] == 0
 
     # Add a favorite (u1 favors u2)
     resp = client.post("/favorite", data=dict(destuser=u2))
     assert resp.status_code == 200
+    assert resp.json is not None
     assert resp.json["result"] == 0
 
     # Log in the second user
@@ -605,12 +604,14 @@
     # Verify that the challenges exist
     resp = client.post("/challengelist")
     assert resp.status_code == 200
+    assert resp.json is not None
     assert resp.json["result"] == 0
     assert len(resp.json["challengelist"]) == 2
 
     # Add a favorite (u2 favors u1)
     resp = client.post("/favorite", data=dict(destuser=u1))
     assert resp.status_code == 200
+    assert resp.json is not None
     assert resp.json["result"] == 0
 
     # Logout and log in the first user again
@@ -622,6 +623,7 @@
     # Delete the user account
     resp = client.post("/delete_account")
     assert resp.status_code == 200
+    assert resp.json is not None
     assert resp.json["ok"] == True
 
     # Logout and log in the second user again
@@ -633,18 +635,21 @@
     # Now there should be no challenges
     resp = client.post("/challengelist")
     assert resp.status_code == 200
+    assert resp.json is not None
     assert resp.json["result"] == 0
     assert len(resp.json["challengelist"]) == 0
 
     # Load user stats for the current user (u2)
     resp = client.post("/userstats")
     assert resp.status_code == 200
+    assert resp.json is not None
     assert resp.json["result"] == 0
     assert len(resp.json["list_favorites"]) == 0
 
     # Load user stats for the other (deleted) user (u1)
     resp = client.post("/userstats", data=dict(user=u1))
     assert resp.status_code == 200
+    assert resp.json is not None
     assert resp.json["result"] == 0
     assert resp.json["favorite"] == False
     assert "list_favorites" not in resp.json
@@ -653,5 +658,4 @@
     assert resp.json["chat_disabled"] == True
 
     resp = client.post("/logout")
->>>>>>> 3dbd0160
     assert resp.status_code == 200